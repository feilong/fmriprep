--- conflicted
+++ resolved
@@ -52,15 +52,7 @@
         tests_require=ldict['TESTS_REQUIRES'],
         extras_require=ldict['EXTRA_REQUIRES'],
         dependency_links=ldict['LINKS_REQUIRES'],
-<<<<<<< HEAD
-        package_data={'fmriprep': [
-            'data/*.json',
-            'viz/config.json',
-            'viz/report.tpl'
-        ]},
-=======
         package_data={'fmriprep': ['data/*.json', 'viz/*.tpl', 'viz/*.json']},
->>>>>>> 10b94e22
         entry_points={'console_scripts': ['fmriprep=fmriprep.run_workflow:main',]},
         packages=find_packages(),
         zip_safe=False,
