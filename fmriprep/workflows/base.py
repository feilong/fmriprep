--- conflicted
+++ resolved
@@ -31,48 +31,7 @@
 from .bold import init_func_preproc_wf
 
 
-<<<<<<< HEAD
-def init_fmriprep_wf(
-    anat_only,
-    aroma_melodic_dim,
-    bold2t1w_dof,
-    cifti_output,
-    debug,
-    dummy_scans,
-    echo_idx,
-    err_on_aroma_warn,
-    fmap_bspline,
-    fmap_demean,
-    force_syn,
-    freesurfer,
-    fs_subjects_dir,
-    hires,
-    ignore,
-    layout,
-    longitudinal,
-    low_mem,
-    medial_surface_nan,
-    omp_nthreads,
-    output_dir,
-    output_spaces,
-    regressors_all_comps,
-    regressors_dvars_th,
-    regressors_fd_th,
-    run_uuid,
-    skull_strip_fixed_seed,
-    skull_strip_template,
-    subject_list,
-    t2s_coreg,
-    task_id,
-    use_aroma,
-    use_bbr,
-    use_syn,
-    work_dir,
-    bold2t1w_init,
-):
-=======
 def init_fmriprep_wf():
->>>>>>> 10f6a93e
     """
     Build *fMRIPrep*'s pipeline.
 
@@ -89,136 +48,8 @@
 
             from fmriprep.workflows.tests import mock_config
             from fmriprep.workflows.base import init_fmriprep_wf
-<<<<<<< HEAD
-            os.environ['FREESURFER_HOME'] = os.getcwd()
-            wf = init_fmriprep_wf(
-                anat_only=False,
-                aroma_melodic_dim=-200,
-                bold2t1w_dof=9,
-                cifti_output=False,
-                debug=False,
-                dummy_scans=None,
-                echo_idx=None,
-                err_on_aroma_warn=False,
-                fmap_bspline=False,
-                fmap_demean=True,
-                force_syn=True,
-                freesurfer=True,
-                fs_subjects_dir=None,
-                hires=True,
-                ignore=[],
-                layout=BIDSLayout('.'),
-                longitudinal=False,
-                low_mem=False,
-                medial_surface_nan=False,
-                omp_nthreads=1,
-                output_dir='.',
-                output_spaces=OrderedDict([
-                    ('MNI152Lin', {}), ('fsaverage', {'density': '10k'}),
-                    ('T1w', {}), ('fsnative', {})]),
-                regressors_all_comps=False,
-                regressors_dvars_th=1.5,
-                regressors_fd_th=0.5,
-                run_uuid='X',
-                skull_strip_fixed_seed=False,
-                skull_strip_template=('OASIS30ANTs', {}),
-                subject_list=['fmripreptest'],
-                t2s_coreg=False,
-                task_id='',
-                use_aroma=False,
-                use_bbr=True,
-                use_syn=True,
-                work_dir='.',
-            )
-
-
-    Parameters
-    ----------
-    anat_only : bool
-        Disable functional workflows
-    bold2t1w_dof : 6, 9 or 12
-        Degrees-of-freedom for BOLD-T1w registration
-    bold2t1w_init : str, optional
-        If ``'header'``, use header information for initialization of BOLD and T1 images.
-        If ``'register'``, align volumes by their centers (default is ``'register'``).
-    cifti_output : bool
-        Generate bold CIFTI file in output spaces
-    debug : bool
-        Enable debugging outputs
-    dummy_scans : int or None
-        Number of volumes to consider as non steady state
-    echo_idx : int or None
-        Index of echo to preprocess in multiecho BOLD series,
-        or ``None`` to preprocess all
-    err_on_aroma_warn : bool
-        Do not fail on ICA-AROMA errors
-    fmap_bspline : bool
-        **Experimental**: Fit B-Spline field using least-squares
-    fmap_demean : bool
-        Demean voxel-shift map during unwarp
-    force_syn : bool
-        **Temporary**: Always run SyN-based SDC
-    freesurfer : bool
-        Enable FreeSurfer surface reconstruction (may increase runtime)
-    hires : bool
-        Enable sub-millimeter preprocessing in FreeSurfer
-    ignore : list
-        Preprocessing steps to skip (may include "slicetiming", "fieldmaps")
-    layout : BIDSLayout object
-        BIDS dataset layout
-    longitudinal : bool
-        Treat multiple sessions as longitudinal (may increase runtime)
-        See sub-workflows for specific differences
-    low_mem : bool
-        Write uncompressed .nii files in some cases to reduce memory usage
-    medial_surface_nan : bool
-        Replace medial wall values with NaNs on functional GIFTI files
-    omp_nthreads : int
-        Maximum number of threads an individual process may use
-    output_dir : str
-        Directory in which to save derivatives
-    output_spaces : OrderedDict
-        Ordered dictionary where keys are TemplateFlow ID strings (e.g., ``MNI152Lin``,
-        ``MNI152NLin6Asym``, ``MNI152NLin2009cAsym``, or ``fsLR``) strings designating
-        nonstandard references (e.g., ``T1w`` or ``anat``, ``sbref``, ``run``, etc.),
-        or paths pointing to custom templates organized in a TemplateFlow-like structure.
-        Values of the dictionary aggregate modifiers (e.g., the value for the key ``MNI152Lin``
-        could be ``{'resolution': 2}`` if one wants the resampling to be done on the 2mm
-        resolution version of the selected template).
-    regressors_all_comps
-        Return all CompCor component time series instead of the top fraction
-    regressors_dvars_th
-        Criterion for flagging DVARS outliers
-    regressors_fd_th
-        Criterion for flagging framewise displacement outliers
-    run_uuid : str
-        Unique identifier for execution instance
-    skull_strip_template : tuple
-        Name of target template for brain extraction with ANTs' ``antsBrainExtraction``,
-        and corresponding dictionary of output-space modifiers.
-    skull_strip_fixed_seed : bool
-        Do not use a random seed for skull-stripping - will ensure
-        run-to-run replicability when used with --omp-nthreads 1
-    subject_list : list
-        List of subject labels
-    t2s_coreg : bool
-        For multi-echo EPI, use the calculated T2*-map for T2*-driven coregistration
-    task_id : str or None
-        Task ID of BOLD series to preprocess, or ``None`` to preprocess all
-    use_aroma : bool
-        Perform ICA-AROMA on MNI-resampled functional series
-    use_bbr : bool or None
-        Enable/disable boundary-based registration refinement.
-        If ``None``, test BBR result for distortion before accepting.
-    use_syn : bool
-        **Experimental**: Enable ANTs SyN-based susceptibility distortion correction (SDC).
-        If fieldmaps are present and enabled, this is not run, by default.
-    work_dir : str
-        Directory in which to store workflow execution state and temporary files
-=======
             with mock_config():
                 wf = init_fmriprep_wf()
->>>>>>> 10f6a93e
 
     """
     fmriprep_wf = Workflow(name='fmriprep_wf')
@@ -230,56 +61,6 @@
             BIDSFreeSurferDir(
                 derivatives=config.execution.output_dir,
                 freesurfer_home=os.getenv('FREESURFER_HOME'),
-<<<<<<< HEAD
-                spaces=[s for s in output_spaces.keys() if s.startswith('fsaverage')] + [
-                    'fsnative'] * ('fsnative' in output_spaces)),
-            name='fsdir_run_' + run_uuid.replace('-', '_'), run_without_submitting=True)
-        if fs_subjects_dir is not None:
-            fsdir.inputs.subjects_dir = str(fs_subjects_dir.absolute())
-
-    reportlets_dir = os.path.join(work_dir, 'reportlets')
-    for subject_id in subject_list:
-        single_subject_wf = init_single_subject_wf(
-            anat_only=anat_only,
-            aroma_melodic_dim=aroma_melodic_dim,
-            bold2t1w_dof=bold2t1w_dof,
-            bold2t1w_init=bold2t1w_init,
-            cifti_output=cifti_output,
-            debug=debug,
-            dummy_scans=dummy_scans,
-            echo_idx=echo_idx,
-            err_on_aroma_warn=err_on_aroma_warn,
-            fmap_bspline=fmap_bspline,
-            fmap_demean=fmap_demean,
-            force_syn=force_syn,
-            freesurfer=freesurfer,
-            hires=hires,
-            ignore=ignore,
-            layout=layout,
-            longitudinal=longitudinal,
-            low_mem=low_mem,
-            medial_surface_nan=medial_surface_nan,
-            name="single_subject_" + subject_id + "_wf",
-            omp_nthreads=omp_nthreads,
-            output_dir=output_dir,
-            output_spaces=output_spaces,
-            regressors_all_comps=regressors_all_comps,
-            regressors_dvars_th=regressors_dvars_th,
-            regressors_fd_th=regressors_fd_th,
-            reportlets_dir=reportlets_dir,
-            skull_strip_fixed_seed=skull_strip_fixed_seed,
-            skull_strip_template=skull_strip_template,
-            subject_id=subject_id,
-            t2s_coreg=t2s_coreg,
-            task_id=task_id,
-            use_aroma=use_aroma,
-            use_bbr=use_bbr,
-            use_syn=use_syn,
-        )
-
-        single_subject_wf.config['execution']['crashdump_dir'] = (
-            os.path.join(output_dir, "fmriprep", "sub-" + subject_id, 'log', run_uuid)
-=======
                 spaces=config.workflow.spaces.get_fs_spaces()),
             name='fsdir_run_%s' % config.execution.run_uuid.replace('-', '_'),
             run_without_submitting=True)
@@ -292,7 +73,6 @@
         single_subject_wf.config['execution']['crashdump_dir'] = str(
             config.execution.output_dir / "fmriprep" / "-".join(("sub", subject_id))
             / "log" / config.execution.run_uuid
->>>>>>> 10f6a93e
         )
         for node in single_subject_wf._get_all_nodes():
             node.config = deepcopy(single_subject_wf.config)
@@ -311,47 +91,7 @@
     return fmriprep_wf
 
 
-<<<<<<< HEAD
-def init_single_subject_wf(
-    anat_only,
-    aroma_melodic_dim,
-    bold2t1w_dof,
-    bold2t1w_init,
-    cifti_output,
-    debug,
-    dummy_scans,
-    echo_idx,
-    err_on_aroma_warn,
-    fmap_bspline,
-    fmap_demean,
-    force_syn,
-    freesurfer,
-    hires,
-    ignore,
-    layout,
-    longitudinal,
-    low_mem,
-    medial_surface_nan,
-    name,
-    omp_nthreads,
-    output_dir,
-    output_spaces,
-    reportlets_dir,
-    regressors_all_comps,
-    regressors_dvars_th,
-    regressors_fd_th,
-    skull_strip_fixed_seed,
-    skull_strip_template,
-    subject_id,
-    t2s_coreg,
-    task_id,
-    use_aroma,
-    use_bbr,
-    use_syn,
-):
-=======
 def init_single_subject_wf(subject_id):
->>>>>>> 10f6a93e
     """
     Organize the preprocessing pipeline for a single subject.
 
@@ -374,95 +114,8 @@
 
     Parameters
     ----------
-<<<<<<< HEAD
-    anat_only : bool
-        Disable functional workflows
-    aroma_melodic_dim : int
-        Maximum number of components identified by MELODIC within ICA-AROMA
-        (default is -200, i.e., no limitation).
-    bold2t1w_dof : 6, 9 or 12
-        Degrees-of-freedom for BOLD-T1w registration
-    bold2t1w_init : str, optional
-        If ``'header'``, use header information for initialization of BOLD and T1 images.
-        If ``'register'``, align volumes by their centers (default is ``'register'``).
-    cifti_output : bool
-        Generate bold CIFTI file in output spaces
-    debug : bool
-        Enable debugging outputs
-    dummy_scans : int or None
-        Number of volumes to consider as non steady state
-    echo_idx : int or None
-        Index of echo to preprocess in multiecho BOLD series,
-        or ``None`` to preprocess all
-    err_on_aroma_warn : bool
-        Do not fail on ICA-AROMA errors
-    fmap_bspline : bool
-        **Experimental**: Fit B-Spline field using least-squares
-    fmap_demean : bool
-        Demean voxel-shift map during unwarp
-    force_syn : bool
-        **Temporary**: Always run SyN-based SDC
-    freesurfer : bool
-        Enable FreeSurfer surface reconstruction (may increase runtime)
-    hires : bool
-        Enable sub-millimeter preprocessing in FreeSurfer
-    ignore : list
-        Preprocessing steps to skip (may include "slicetiming", "fieldmaps")
-    layout : BIDSLayout object
-        BIDS dataset layout
-    longitudinal : bool
-        Treat multiple sessions as longitudinal (may increase runtime)
-        See sub-workflows for specific differences
-    low_mem : bool
-        Write uncompressed .nii files in some cases to reduce memory usage
-    medial_surface_nan : bool
-        Replace medial wall values with NaNs on functional GIFTI files
-    name : str
-        Name of workflow
-    omp_nthreads : int
-        Maximum number of threads an individual process may use
-    output_dir : str
-        Directory in which to save derivatives
-    output_spaces : OrderedDict
-        Ordered dictionary where keys are TemplateFlow ID strings (e.g., ``MNI152Lin``,
-        ``MNI152NLin6Asym``, ``MNI152NLin2009cAsym``, or ``fsLR``) strings designating
-        nonstandard references (e.g., ``T1w`` or ``anat``, ``sbref``, ``run``, etc.),
-        or paths pointing to custom templates organized in a TemplateFlow-like structure.
-        Values of the dictionary aggregate modifiers (e.g., the value for the key ``MNI152Lin``
-        could be ``{'resolution': 2}`` if one wants the resampling to be done on the 2mm
-        resolution version of the selected template).
-    reportlets_dir : str
-        Directory in which to save reportlets
-    regressors_all_comps
-        Return all CompCor component time series instead of the top fraction
-    regressors_fd_th
-        Criterion for flagging framewise displacement outliers
-    regressors_dvars_th
-        Criterion for flagging DVARS outliers
-    skull_strip_fixed_seed : bool
-        Do not use a random seed for skull-stripping - will ensure
-        run-to-run replicability when used with --omp-nthreads 1
-    skull_strip_template : tuple
-        Name of target template for brain extraction with ANTs' ``antsBrainExtraction``,
-        and corresponding dictionary of output-space modifiers.
-    subject_id : str
-        List of subject labels
-    t2s_coreg : bool
-        For multi-echo EPI, use the calculated T2*-map for T2*-driven coregistration
-    task_id : str or None
-        Task ID of BOLD series to preprocess, or ``None`` to preprocess all
-    use_aroma : bool
-        Perform ICA-AROMA on MNI-resampled functional series
-    use_bbr : bool or None
-        Enable/disable boundary-based registration refinement.
-        If ``None``, test BBR result for distortion before accepting.
-    use_syn : bool
-        **Experimental**: Enable ANTs SyN-based susceptibility distortion correction (SDC).
-        If fieldmaps are present and enabled, this is not run, by default.
-=======
     subject_id : :obj:`str`
         Subject label for this single-subject workflow.
->>>>>>> 10f6a93e
 
     Inputs
     ------
@@ -618,40 +271,7 @@
 """.format(num_bold=len(subject_data['bold']))
 
     for bold_file in subject_data['bold']:
-<<<<<<< HEAD
-        func_preproc_wf = init_func_preproc_wf(
-            aroma_melodic_dim=aroma_melodic_dim,
-            bold2t1w_dof=bold2t1w_dof,
-            bold2t1w_init=bold2t1w_init,
-            bold_file=bold_file,
-            cifti_output=cifti_output,
-            debug=debug,
-            dummy_scans=dummy_scans,
-            err_on_aroma_warn=err_on_aroma_warn,
-            fmap_bspline=fmap_bspline,
-            fmap_demean=fmap_demean,
-            force_syn=force_syn,
-            freesurfer=freesurfer,
-            ignore=ignore,
-            layout=layout,
-            low_mem=low_mem,
-            medial_surface_nan=medial_surface_nan,
-            num_bold=len(subject_data['bold']),
-            omp_nthreads=omp_nthreads,
-            output_dir=output_dir,
-            output_spaces=output_spaces,
-            reportlets_dir=reportlets_dir,
-            regressors_all_comps=regressors_all_comps,
-            regressors_fd_th=regressors_fd_th,
-            regressors_dvars_th=regressors_dvars_th,
-            t2s_coreg=t2s_coreg,
-            use_aroma=use_aroma,
-            use_bbr=use_bbr,
-            use_syn=use_syn,
-        )
-=======
         func_preproc_wf = init_func_preproc_wf(bold_file)
->>>>>>> 10f6a93e
 
         workflow.connect([
             (anat_preproc_wf, func_preproc_wf,
