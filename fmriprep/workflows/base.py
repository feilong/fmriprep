# emacs: -*- mode: python; py-indent-offset: 4; indent-tabs-mode: nil -*-
# vi: set ft=python sts=4 ts=4 sw=4 et:
#
# Copyright 2023 The NiPreps Developers <nipreps@gmail.com>
#
# Licensed under the Apache License, Version 2.0 (the "License");
# you may not use this file except in compliance with the License.
# You may obtain a copy of the License at
#
#     http://www.apache.org/licenses/LICENSE-2.0
#
# Unless required by applicable law or agreed to in writing, software
# distributed under the License is distributed on an "AS IS" BASIS,
# WITHOUT WARRANTIES OR CONDITIONS OF ANY KIND, either express or implied.
# See the License for the specific language governing permissions and
# limitations under the License.
#
# We support and encourage derived works from this project, please read
# about our expectations at
#
#     https://www.nipreps.org/community/licensing/
#
"""
fMRIPrep base processing workflows
^^^^^^^^^^^^^^^^^^^^^^^^^^^^^^^^^^

.. autofunction:: init_fmriprep_wf
.. autofunction:: init_single_subject_wf

"""

import os
import sys
import warnings
from copy import deepcopy

from nipype.interfaces import utility as niu
from nipype.pipeline import engine as pe
from niworkflows.utils.connections import listify
from packaging.version import Version

from .. import config
from ..interfaces import DerivativesDataSink
from ..interfaces.reports import AboutSummary, SubjectSummary
from .bold.base import get_estimator, init_func_preproc_wf


def init_fmriprep_wf():
    """
    Build *fMRIPrep*'s pipeline.

    This workflow organizes the execution of FMRIPREP, with a sub-workflow for
    each subject.

    If FreeSurfer's ``recon-all`` is to be run, a corresponding folder is created
    and populated with any needed template subjects under the derivatives folder.

    Workflow Graph
        .. workflow::
            :graph2use: orig
            :simple_form: yes

            from fmriprep.workflows.tests import mock_config
            from fmriprep.workflows.base import init_fmriprep_wf
            with mock_config():
                wf = init_fmriprep_wf()

    """
    from niworkflows.engine.workflows import LiterateWorkflow as Workflow
    from niworkflows.interfaces.bids import BIDSFreeSurferDir

    ver = Version(config.environment.version)

    fmriprep_wf = Workflow(name=f'fmriprep_{ver.major}_{ver.minor}_wf')
    fmriprep_wf.base_dir = config.execution.work_dir

    freesurfer = config.workflow.run_reconall
    if freesurfer:
        fsdir = pe.Node(
            BIDSFreeSurferDir(
                derivatives=config.execution.output_dir,
                freesurfer_home=os.getenv('FREESURFER_HOME'),
                spaces=config.workflow.spaces.get_fs_spaces(),
                minimum_fs_version="7.0.0",
            ),
            name='fsdir_run_%s' % config.execution.run_uuid.replace('-', '_'),
            run_without_submitting=True,
        )
        if config.execution.fs_subjects_dir is not None:
            fsdir.inputs.subjects_dir = str(config.execution.fs_subjects_dir.absolute())

    for subject_id in config.execution.participant_label:
        single_subject_wf = init_single_subject_wf(subject_id)

        single_subject_wf.config['execution']['crashdump_dir'] = str(
            config.execution.fmriprep_dir / f"sub-{subject_id}" / "log" / config.execution.run_uuid
        )
        for node in single_subject_wf._get_all_nodes():
            node.config = deepcopy(single_subject_wf.config)
        if freesurfer:
            fmriprep_wf.connect(fsdir, 'subjects_dir', single_subject_wf, 'inputnode.subjects_dir')
        else:
            fmriprep_wf.add_nodes([single_subject_wf])

        # Dump a copy of the config file into the log directory
        log_dir = (
            config.execution.fmriprep_dir / f"sub-{subject_id}" / 'log' / config.execution.run_uuid
        )
        log_dir.mkdir(exist_ok=True, parents=True)
        config.to_filename(log_dir / 'fmriprep.toml')

    return fmriprep_wf


def init_single_subject_wf(subject_id: str):
    """
    Organize the preprocessing pipeline for a single subject.

    It collects and reports information about the subject, and prepares
    sub-workflows to perform anatomical and functional preprocessing.
    Anatomical preprocessing is performed in a single workflow, regardless of
    the number of sessions.
    Functional preprocessing is performed using a separate workflow for each
    individual BOLD series.

    Workflow Graph
        .. workflow::
            :graph2use: orig
            :simple_form: yes

            from fmriprep.workflows.tests import mock_config
            from fmriprep.workflows.base import init_single_subject_wf
            with mock_config():
                wf = init_single_subject_wf('01')

    Parameters
    ----------
    subject_id : :obj:`str`
        Subject label for this single-subject workflow.

    Inputs
    ------
    subjects_dir : :obj:`str`
        FreeSurfer's ``$SUBJECTS_DIR``.

    """
    from niworkflows.engine.workflows import LiterateWorkflow as Workflow
    from niworkflows.interfaces.bids import BIDSDataGrabber, BIDSInfo
    from niworkflows.interfaces.nilearn import NILEARN_VERSION
    from niworkflows.utils.bids import collect_data
    from niworkflows.utils.misc import fix_multi_T1w_source_name
    from niworkflows.utils.spaces import Reference
    from smriprep.workflows.anatomical import init_anat_preproc_wf

    name = "single_subject_%s_wf" % subject_id
    subject_data = collect_data(
        config.execution.layout,
        subject_id,
        task=config.execution.task_id,
        echo=config.execution.echo_idx,
        bids_filters=config.execution.bids_filters,
    )[0]

    if 'flair' in config.workflow.ignore:
        subject_data['flair'] = []
    if 't2w' in config.workflow.ignore:
        subject_data['t2w'] = []

    anat_only = config.workflow.anat_only
    spaces = config.workflow.spaces
    # Make sure we always go through these two checks
    if not anat_only and not subject_data['bold']:
        task_id = config.execution.task_id
        raise RuntimeError(
            "No BOLD images found for participant {} and task {}. "
            "All workflows require BOLD images.".format(
                subject_id, task_id if task_id else '<all>'
            )
        )

    deriv_cache = {}
    if config.execution.derivatives:
        from smriprep.utils.bids import collect_derivatives

        std_spaces = spaces.get_spaces(nonstandard=False, dim=(3,))
        std_spaces.append("fsnative")
        for deriv_dir in config.execution.derivatives:
            deriv_cache.update(
                collect_derivatives(
                    derivatives_dir=deriv_dir,
                    subject_id=subject_id,
                    std_spaces=std_spaces,
                    freesurfer=config.workflow.run_reconall,
                )
            )

    if "t1w_preproc" not in deriv_cache and not subject_data['t1w']:
        raise Exception(
            "No T1w images found for participant {}. "
            "All workflows require T1w images.".format(subject_id)
        )

    if subject_data['roi']:
        warnings.warn(
            f"Lesion mask {subject_data['roi']} found. "
            "Future versions of fMRIPrep will use alternative conventions. "
            "Please refer to the documentation before upgrading.",
            FutureWarning,
        )

    workflow = Workflow(name=name)
    workflow.__desc__ = """
Results included in this manuscript come from preprocessing
performed using *fMRIPrep* {fmriprep_ver}
(@fmriprep1; @fmriprep2; RRID:SCR_016216),
which is based on *Nipype* {nipype_ver}
(@nipype1; @nipype2; RRID:SCR_002502).

""".format(
        fmriprep_ver=config.environment.version, nipype_ver=config.environment.nipype_version
    )
    workflow.__postdesc__ = """

Many internal operations of *fMRIPrep* use
*Nilearn* {nilearn_ver} [@nilearn, RRID:SCR_001362],
mostly within the functional processing workflow.
For more details of the pipeline, see [the section corresponding
to workflows in *fMRIPrep*'s documentation]\
(https://fmriprep.readthedocs.io/en/latest/workflows.html \
"FMRIPrep's documentation").


### Copyright Waiver

The above boilerplate text was automatically generated by fMRIPrep
with the express intention that users should copy and paste this
text into their manuscripts *unchanged*.
It is released under the [CC0]\
(https://creativecommons.org/publicdomain/zero/1.0/) license.

### References

""".format(
        nilearn_ver=NILEARN_VERSION
    )

    fmriprep_dir = str(config.execution.fmriprep_dir)

    inputnode = pe.Node(niu.IdentityInterface(fields=['subjects_dir']), name='inputnode')

    bidssrc = pe.Node(
        BIDSDataGrabber(
            subject_data=subject_data,
            anat_only=anat_only,
            subject_id=subject_id,
        ),
        name='bidssrc',
    )

    bids_info = pe.Node(
        BIDSInfo(bids_dir=config.execution.bids_dir, bids_validate=False), name='bids_info'
    )

    summary = pe.Node(
        SubjectSummary(
            std_spaces=spaces.get_spaces(nonstandard=False),
            nstd_spaces=spaces.get_spaces(standard=False),
        ),
        name='summary',
        run_without_submitting=True,
    )

    about = pe.Node(
        AboutSummary(version=config.environment.version, command=' '.join(sys.argv)),
        name='about',
        run_without_submitting=True,
    )

    ds_report_summary = pe.Node(
        DerivativesDataSink(
            base_directory=fmriprep_dir,
            desc='summary',
            datatype="figures",
            dismiss_entities=("echo",),
        ),
        name='ds_report_summary',
        run_without_submitting=True,
    )

    ds_report_about = pe.Node(
        DerivativesDataSink(
            base_directory=fmriprep_dir,
            desc='about',
            datatype="figures",
            dismiss_entities=("echo",),
        ),
        name='ds_report_about',
        run_without_submitting=True,
    )

    # Preprocessing of T1w (includes registration to MNI)
    anat_preproc_wf = init_anat_preproc_wf(
        bids_root=str(config.execution.bids_dir),
<<<<<<< HEAD
        debug=config.execution.sloppy,
        precomputed=deriv_cache,
=======
        sloppy=config.execution.sloppy,
        debug=config.execution.debug,
        existing_derivatives=anat_derivatives,
>>>>>>> 822e44ac
        freesurfer=config.workflow.run_reconall,
        hires=config.workflow.hires,
        longitudinal=config.workflow.longitudinal,
        omp_nthreads=config.nipype.omp_nthreads,
        output_dir=fmriprep_dir,
        skull_strip_fixed_seed=config.workflow.skull_strip_fixed_seed,
        skull_strip_mode=config.workflow.skull_strip_t1w,
        skull_strip_template=Reference.from_string(config.workflow.skull_strip_template)[0],
        spaces=spaces,
        t1w=subject_data['t1w'],
        t2w=subject_data['t2w'],
        cifti_output=config.workflow.cifti_output,
    )
    # fmt:off
    workflow.connect([
        (inputnode, anat_preproc_wf, [('subjects_dir', 'inputnode.subjects_dir')]),
        (inputnode, summary, [('subjects_dir', 'subjects_dir')]),
        (bidssrc, summary, [('bold', 'bold')]),
        (bids_info, summary, [('subject', 'subject_id')]),
        (bids_info, anat_preproc_wf, [(('subject', _prefix), 'inputnode.subject_id')]),
        (bidssrc, anat_preproc_wf, [('t1w', 'inputnode.t1w'),
                                    ('t2w', 'inputnode.t2w'),
                                    ('roi', 'inputnode.roi'),
                                    ('flair', 'inputnode.flair')]),
        (summary, ds_report_summary, [('out_report', 'in_file')]),
        (about, ds_report_about, [('out_report', 'in_file')]),
    ])

    workflow.connect([
        (bidssrc, bids_info, [(('t1w', fix_multi_T1w_source_name), 'in_file')]),
        (bidssrc, summary, [('t1w', 't1w'),
                            ('t2w', 't2w')]),
        (bidssrc, ds_report_summary, [(('t1w', fix_multi_T1w_source_name), 'source_file')]),
        (bidssrc, ds_report_about, [(('t1w', fix_multi_T1w_source_name), 'source_file')]),
    ])
    # fmt:on

    # Overwrite ``out_path_base`` of smriprep's DataSinks
    for node in workflow.list_node_names():
        if node.split('.')[-1].startswith('ds_'):
            workflow.get_node(node).interface.out_path_base = ""

    if anat_only:
        return workflow

    from sdcflows import fieldmaps as fm

    fmap_estimators = None

    if any(
        (
            "fieldmaps" not in config.workflow.ignore,
            config.workflow.use_syn_sdc,
            config.workflow.force_syn,
        )
    ):
        from sdcflows.utils.wrangler import find_estimators

        # SDC Step 1: Run basic heuristics to identify available data for fieldmap estimation
        # For now, no fmapless
        filters = None
        if config.execution.bids_filters is not None:
            filters = config.execution.bids_filters.get("fmap")

        # In the case where fieldmaps are ignored and `--use-syn-sdc` is requested,
        # SDCFlows `find_estimators` still receives a full layout (which includes the fmap modality)
        # and will not calculate fmapless schemes.
        # Similarly, if fieldmaps are ignored and `--force-syn` is requested,
        # `fmapless` should be set to True to ensure BOLD targets are found to be corrected.
        fmapless = bool(config.workflow.use_syn_sdc) or (
            "fieldmaps" in config.workflow.ignore and config.workflow.force_syn
        )
        force_fmapless = config.workflow.force_syn or (
            "fieldmaps" in config.workflow.ignore and config.workflow.use_syn_sdc
        )

        fmap_estimators = find_estimators(
            layout=config.execution.layout,
            subject=subject_id,
            fmapless=fmapless,
            force_fmapless=force_fmapless,
            bids_filters=filters,
        )

        if config.workflow.use_syn_sdc and not fmap_estimators:
            message = (
                "Fieldmap-less (SyN) estimation was requested, but PhaseEncodingDirection "
                "information appears to be absent."
            )
            config.loggers.workflow.error(message)
            if config.workflow.use_syn_sdc == "error":
                raise ValueError(message)

        if "fieldmaps" in config.workflow.ignore and any(
            f.method == fm.EstimatorType.ANAT for f in fmap_estimators
        ):
            config.loggers.workflow.info(
                'Option "--ignore fieldmaps" was set, but either "--use-syn-sdc" '
                'or "--force-syn" were given, so fieldmap-less estimation will be executed.'
            )
            fmap_estimators = [f for f in fmap_estimators if f.method == fm.EstimatorType.ANAT]

        # Do not calculate fieldmaps that we will not use
        if fmap_estimators:
            used_estimators = {
                key
                for bold_file in subject_data['bold']
                for key in get_estimator(config.execution.layout, listify(bold_file)[0])
            }

            fmap_estimators = [fmap for fmap in fmap_estimators if fmap.bids_id in used_estimators]

        if fmap_estimators:
            config.loggers.workflow.info(
                "B0 field inhomogeneity map will be estimated with "
                f" the following {len(fmap_estimators)} estimators: "
                f"{[e.method for e in fmap_estimators]}."
            )

    # Append the functional section to the existing anatomical excerpt
    # That way we do not need to stream down the number of bold datasets
    func_pre_desc = """
Functional data preprocessing

: For each of the {num_bold} BOLD runs found per subject (across all
tasks and sessions), the following preprocessing was performed.
""".format(
        num_bold=len(subject_data['bold'])
    )

    func_preproc_wfs = []
    has_fieldmap = bool(fmap_estimators)
    for bold_file in subject_data['bold']:
        func_preproc_wf = init_func_preproc_wf(bold_file, has_fieldmap=has_fieldmap)
        if func_preproc_wf is None:
            continue

        func_preproc_wf.__desc__ = func_pre_desc + (func_preproc_wf.__desc__ or "")
        # fmt:off
        workflow.connect([
            (anat_preproc_wf, func_preproc_wf, [
                ('outputnode.t1w_preproc', 'inputnode.t1w_preproc'),
                ('outputnode.t1w_mask', 'inputnode.t1w_mask'),
                ('outputnode.t1w_dseg', 'inputnode.t1w_dseg'),
                ('outputnode.t1w_aseg', 'inputnode.t1w_aseg'),
                ('outputnode.t1w_aparc', 'inputnode.t1w_aparc'),
                ('outputnode.t1w_tpms', 'inputnode.t1w_tpms'),
                ('outputnode.template', 'inputnode.template'),
                ('outputnode.anat2std_xfm', 'inputnode.anat2std_xfm'),
                ('outputnode.std2anat_xfm', 'inputnode.std2anat_xfm'),
                # Undefined if --fs-no-reconall, but this is safe
                ('outputnode.subjects_dir', 'inputnode.subjects_dir'),
                ('outputnode.subject_id', 'inputnode.subject_id'),
<<<<<<< HEAD
                ('outputnode.fsnative2t1w_xfm', 'inputnode.fsnative2t1w_xfm')]),
=======
                ('outputnode.anat_ribbon', 'inputnode.anat_ribbon'),
                ('outputnode.t1w2fsnative_xfm', 'inputnode.t1w2fsnative_xfm'),
                ('outputnode.fsnative2t1w_xfm', 'inputnode.fsnative2t1w_xfm'),
                ('outputnode.surfaces', 'inputnode.surfaces'),
                ('outputnode.morphometrics', 'inputnode.morphometrics'),
                ('outputnode.sphere_reg_fsLR', 'inputnode.sphere_reg_fsLR'),
            ]),
>>>>>>> 822e44ac
        ])
        # fmt:on
        func_preproc_wfs.append(func_preproc_wf)

    if not has_fieldmap:
        return workflow

    from sdcflows.workflows.base import init_fmap_preproc_wf

    fmap_wf = init_fmap_preproc_wf(
        debug="fieldmaps" in config.execution.debug,
        estimators=fmap_estimators,
        omp_nthreads=config.nipype.omp_nthreads,
        output_dir=fmriprep_dir,
        subject=subject_id,
    )
    fmap_wf.__desc__ = f"""

Preprocessing of B<sub>0</sub> inhomogeneity mappings

: A total of {len(fmap_estimators)} fieldmaps were found available within the input
BIDS structure for this particular subject.
"""
    for func_preproc_wf in func_preproc_wfs:
        # fmt:off
        workflow.connect([
            (fmap_wf, func_preproc_wf, [
                ("outputnode.fmap", "inputnode.fmap"),
                ("outputnode.fmap_ref", "inputnode.fmap_ref"),
                ("outputnode.fmap_coeff", "inputnode.fmap_coeff"),
                ("outputnode.fmap_mask", "inputnode.fmap_mask"),
                ("outputnode.fmap_id", "inputnode.fmap_id"),
                ("outputnode.method", "inputnode.sdc_method"),
            ]),
        ])
        # fmt:on

    # Overwrite ``out_path_base`` of sdcflows's DataSinks
    for node in fmap_wf.list_node_names():
        if node.split(".")[-1].startswith("ds_"):
            fmap_wf.get_node(node).interface.out_path_base = ""

    # Step 3: Manually connect PEPOLAR and ANAT workflows

    # Select "MNI152NLin2009cAsym" from standard references.
    # This node may be used by multiple ANAT estimators, so define outside loop.
    from niworkflows.interfaces.utility import KeySelect

    fmap_select_std = pe.Node(
        KeySelect(fields=["std2anat_xfm"], key="MNI152NLin2009cAsym"),
        name="fmap_select_std",
        run_without_submitting=True,
    )
    if any(estimator.method == fm.EstimatorType.ANAT for estimator in fmap_estimators):
        # fmt:off
        workflow.connect([
            (anat_preproc_wf, fmap_select_std, [
                ("outputnode.std2anat_xfm", "std2anat_xfm"),
                ("outputnode.template", "keys")]),
        ])
        # fmt:on

    for estimator in fmap_estimators:
        config.loggers.workflow.info(
            f"""\
Setting-up fieldmap "{estimator.bids_id}" ({estimator.method}) with \
<{', '.join(s.path.name for s in estimator.sources)}>"""
        )

        # Mapped and phasediff can be connected internally by SDCFlows
        if estimator.method in (fm.EstimatorType.MAPPED, fm.EstimatorType.PHASEDIFF):
            continue

        suffices = [s.suffix for s in estimator.sources]

        if estimator.method == fm.EstimatorType.PEPOLAR:
            if len(suffices) == 2 and all(suf in ("epi", "bold", "sbref") for suf in suffices):
                wf_inputs = getattr(fmap_wf.inputs, f"in_{estimator.bids_id}")
                wf_inputs.in_data = [str(s.path) for s in estimator.sources]
                wf_inputs.metadata = [s.metadata for s in estimator.sources]
            else:
                raise NotImplementedError("Sophisticated PEPOLAR schemes are unsupported.")

        elif estimator.method == fm.EstimatorType.ANAT:
            from sdcflows.workflows.fit.syn import init_syn_preprocessing_wf

            sources = [str(s.path) for s in estimator.sources if s.suffix == "bold"]
            source_meta = [s.metadata for s in estimator.sources if s.suffix == "bold"]
            syn_preprocessing_wf = init_syn_preprocessing_wf(
                omp_nthreads=config.nipype.omp_nthreads,
                debug=config.execution.sloppy,
                auto_bold_nss=True,
                t1w_inversion=False,
                name=f"syn_preprocessing_{estimator.bids_id}",
            )
            syn_preprocessing_wf.inputs.inputnode.in_epis = sources
            syn_preprocessing_wf.inputs.inputnode.in_meta = source_meta

            # fmt:off
            workflow.connect([
                (anat_preproc_wf, syn_preprocessing_wf, [
                    ("outputnode.t1w_preproc", "inputnode.in_anat"),
                    ("outputnode.t1w_mask", "inputnode.mask_anat"),
                ]),
                (fmap_select_std, syn_preprocessing_wf, [
                    ("std2anat_xfm", "inputnode.std2anat_xfm"),
                ]),
                (syn_preprocessing_wf, fmap_wf, [
                    ("outputnode.epi_ref", f"in_{estimator.bids_id}.epi_ref"),
                    ("outputnode.epi_mask", f"in_{estimator.bids_id}.epi_mask"),
                    ("outputnode.anat_ref", f"in_{estimator.bids_id}.anat_ref"),
                    ("outputnode.anat_mask", f"in_{estimator.bids_id}.anat_mask"),
                    ("outputnode.sd_prior", f"in_{estimator.bids_id}.sd_prior"),
                ]),
            ])
            # fmt:on
    return workflow


def _prefix(subid):
    return subid if subid.startswith('sub-') else f'sub-{subid}'<|MERGE_RESOLUTION|>--- conflicted
+++ resolved
@@ -301,14 +301,9 @@
     # Preprocessing of T1w (includes registration to MNI)
     anat_preproc_wf = init_anat_preproc_wf(
         bids_root=str(config.execution.bids_dir),
-<<<<<<< HEAD
-        debug=config.execution.sloppy,
-        precomputed=deriv_cache,
-=======
         sloppy=config.execution.sloppy,
         debug=config.execution.debug,
-        existing_derivatives=anat_derivatives,
->>>>>>> 822e44ac
+        precomputed=deriv_cache,
         freesurfer=config.workflow.run_reconall,
         hires=config.workflow.hires,
         longitudinal=config.workflow.longitudinal,
@@ -462,17 +457,12 @@
                 # Undefined if --fs-no-reconall, but this is safe
                 ('outputnode.subjects_dir', 'inputnode.subjects_dir'),
                 ('outputnode.subject_id', 'inputnode.subject_id'),
-<<<<<<< HEAD
-                ('outputnode.fsnative2t1w_xfm', 'inputnode.fsnative2t1w_xfm')]),
-=======
                 ('outputnode.anat_ribbon', 'inputnode.anat_ribbon'),
-                ('outputnode.t1w2fsnative_xfm', 'inputnode.t1w2fsnative_xfm'),
                 ('outputnode.fsnative2t1w_xfm', 'inputnode.fsnative2t1w_xfm'),
                 ('outputnode.surfaces', 'inputnode.surfaces'),
                 ('outputnode.morphometrics', 'inputnode.morphometrics'),
                 ('outputnode.sphere_reg_fsLR', 'inputnode.sphere_reg_fsLR'),
             ]),
->>>>>>> 822e44ac
         ])
         # fmt:on
         func_preproc_wfs.append(func_preproc_wf)
