# -*- coding: utf-8 -*-
# emacs: -*- mode: python; py-indent-offset: 4; indent-tabs-mode: nil -*-
# vi: set ft=python sts=4 ts=4 sw=4 et:
"""
Orchestrating the BOLD-preprocessing workflow
^^^^^^^^^^^^^^^^^^^^^^^^^^^^^^^^^^^^^^^^^^^^^

.. autofunction:: init_func_preproc_wf
.. autofunction:: init_func_derivatives_wf

"""

import os

import nibabel as nb
from niworkflows.nipype import logging

from niworkflows.nipype.interfaces.fsl import Split as FSLSplit
from niworkflows.nipype.pipeline import engine as pe
from niworkflows.nipype.interfaces import utility as niu

from ...interfaces import (
    DerivativesDataSink,
    GiftiNameSource,
    FirstEcho
)
from ...engine import Workflow
from ...interfaces.reports import FunctionalSummary


# BOLD workflows
from .confounds import init_bold_confs_wf
from .hmc import init_bold_hmc_wf
from .stc import init_bold_stc_wf
from .t2s import init_bold_t2s_wf
from ..fieldmap import init_sdc_wf
from .registration import init_bold_reg_wf
from .resampling import (
    init_bold_surf_wf,
    init_bold_mni_trans_wf,
    init_bold_preproc_trans_wf,
)
from .util import init_bold_reference_wf

DEFAULT_MEMORY_MIN_GB = 0.01
LOGGER = logging.getLogger('workflow')


def init_func_preproc_wf(bold_file, ignore, freesurfer,
                         use_bbr, t2s_coreg, bold2t1w_dof, reportlets_dir,
                         output_spaces, template, output_dir, omp_nthreads,
                         fmap_bspline, fmap_demean, use_syn, force_syn,
                         use_aroma, ignore_aroma_err, medial_surface_nan,
                         debug, low_mem, output_grid_ref, layout=None):
    """
    This workflow controls the functional preprocessing stages of FMRIPREP.

    .. workflow::
        :graph2use: orig
        :simple_form: yes

        from fmriprep.workflows.bold import init_func_preproc_wf
        wf = init_func_preproc_wf('/completely/made/up/path/sub-01_task-nback_bold.nii.gz',
                                  omp_nthreads=1,
                                  ignore=[],
                                  freesurfer=True,
                                  reportlets_dir='.',
                                  output_dir='.',
                                  template='MNI152NLin2009cAsym',
                                  output_spaces=['T1w', 'fsnative',
                                                 'template', 'fsaverage5'],
                                  debug=False,
                                  use_bbr=True,
                                  t2s_coreg=False,
                                  bold2t1w_dof=9,
                                  fmap_bspline=True,
                                  fmap_demean=True,
                                  use_syn=True,
                                  force_syn=True,
                                  low_mem=False,
                                  output_grid_ref=None,
                                  medial_surface_nan=False,
                                  use_aroma=False,
                                  ignore_aroma_err=False)

    **Parameters**

        bold_file : str
            BOLD series NIfTI file
        ignore : list
            Preprocessing steps to skip (may include "slicetiming", "fieldmaps")
        freesurfer : bool
            Enable FreeSurfer functional registration (bbregister) and resampling
            BOLD series to FreeSurfer surface meshes.
        use_bbr : bool or None
            Enable/disable boundary-based registration refinement.
            If ``None``, test BBR result for distortion before accepting.
        t2s_coreg : bool
            Use multiple BOLD echos to create T2*-map for T2*-driven coregistration
        bold2t1w_dof : 6, 9 or 12
            Degrees-of-freedom for BOLD-T1w registration
        reportlets_dir : str
            Directory in which to save reportlets
        output_spaces : list
            List of output spaces functional images are to be resampled to.
            Some parts of pipeline will only be instantiated for some output spaces.

            Valid spaces:

                - T1w
                - template
                - fsnative
                - fsaverage (or other pre-existing FreeSurfer templates)
        template : str
            Name of template targeted by `'template'` output space
        output_dir : str
            Directory in which to save derivatives
        omp_nthreads : int
            Maximum number of threads an individual process may use
        fmap_bspline : bool
            **Experimental**: Fit B-Spline field using least-squares
        fmap_demean : bool
            Demean voxel-shift map during unwarp
        use_syn : bool
            **Experimental**: Enable ANTs SyN-based susceptibility distortion correction (SDC).
            If fieldmaps are present and enabled, this is not run, by default.
        force_syn : bool
            **Temporary**: Always run SyN-based SDC
        use_aroma : bool
            Perform ICA-AROMA on MNI-resampled functional series
        ignore_aroma_err : bool
            Do not fail on ICA-AROMA errors
        medial_surface_nan : bool
            Replace medial wall values with NaNs on functional GIFTI files
        debug : bool
            Enable debugging outputs
        low_mem : bool
            Write uncompressed .nii files in some cases to reduce memory usage
        output_grid_ref : str or None
            Path of custom reference image for normalization
        layout : BIDSLayout
            BIDSLayout structure to enable metadata retrieval

    **Inputs**

        bold_file
            BOLD series NIfTI file
        t1_preproc
            Bias-corrected structural template image
        t1_brain
            Skull-stripped ``t1_preproc``
        t1_mask
            Mask of the skull-stripped template image
        t1_seg
            Segmentation of preprocessed structural image, including
            gray-matter (GM), white-matter (WM) and cerebrospinal fluid (CSF)
        t1_tpms
            List of tissue probability maps in T1w space
        t1_2_mni_forward_transform
            ANTs-compatible affine-and-warp transform file
        t1_2_mni_reverse_transform
            ANTs-compatible affine-and-warp transform file (inverse)
        subjects_dir
            FreeSurfer SUBJECTS_DIR
        subject_id
            FreeSurfer subject ID
        t1_2_fsnative_forward_transform
            LTA-style affine matrix translating from T1w to FreeSurfer-conformed subject space
        t1_2_fsnative_reverse_transform
            LTA-style affine matrix translating from FreeSurfer-conformed subject space to T1w


    **Outputs**

        bold_t1
            BOLD series, resampled to T1w space
        bold_mask_t1
            BOLD series mask in T1w space
        bold_mni
            BOLD series, resampled to template space
        bold_mask_mni
            BOLD series mask in template space
        confounds
            TSV of confounds
        surfaces
            BOLD series, resampled to FreeSurfer surfaces
        aroma_noise_ics
            Noise components identified by ICA-AROMA
        melodic_mix
            FSL MELODIC mixing matrix


    **Subworkflows**

        * :py:func:`~fmriprep.workflows.bold.util.init_bold_reference_wf`
        * :py:func:`~fmriprep.workflows.bold.stc.init_bold_stc_wf`
        * :py:func:`~fmriprep.workflows.bold.hmc.init_bold_hmc_wf`
        * :py:func:`~fmriprep.workflows.bold.t2s.init_bold_t2s_wf`
        * :py:func:`~fmriprep.workflows.bold.registration.init_bold_reg_wf`
        * :py:func:`~fmriprep.workflows.bold.confounds.init_bold_confounds_wf`
        * :py:func:`~fmriprep.workflows.bold.confounds.init_ica_aroma_wf`
        * :py:func:`~fmriprep.workflows.bold.resampling.init_bold_mni_trans_wf`
        * :py:func:`~fmriprep.workflows.bold.resampling.init_bold_preproc_trans_wf`
        * :py:func:`~fmriprep.workflows.bold.resampling.init_bold_surf_wf`
        * :py:func:`~fmriprep.workflows.fieldmap.pepolar.init_pepolar_unwarp_wf`
        * :py:func:`~fmriprep.workflows.fieldmap.init_fmap_estimator_wf`
        * :py:func:`~fmriprep.workflows.fieldmap.init_sdc_unwarp_wf`
        * :py:func:`~fmriprep.workflows.fieldmap.init_nonlinear_sdc_wf`

    """

    ref_file = bold_file
    mem_gb = {'filesize': 1, 'resampled': 1, 'largemem': 1}
    bold_tlen = 10
    multiecho = isinstance(bold_file, list)

    if multiecho:
        tes = [layout.get_metadata(echo)['EchoTime'] for echo in bold_file]
        ref_file = dict(zip(tes, bold_file))[min(tes)]

    if os.path.isfile(ref_file):
        bold_tlen, mem_gb = _create_mem_gb(ref_file)

    wf_name = _get_wf_name(ref_file)
    LOGGER.log(25, ('Creating bold processing workflow for "%s" (%.2f GB / %d TRs). '
                    'Memory resampled/largemem=%.2f/%.2f GB.'),
               ref_file, mem_gb['filesize'], bold_tlen, mem_gb['resampled'], mem_gb['largemem'])

    # For doc building purposes
    if layout is None or bold_file == 'bold_preprocesing':
        LOGGER.log(25, 'No valid layout: building empty workflow.')
        metadata = {
            'RepetitionTime': 2.0,
            'SliceTiming': [0.0, 0.1, 0.2, 0.3, 0.4, 0.5, 0.6, 0.7, 0.8, 0.9],
            'PhaseEncodingDirection': 'j',
        }
        fmaps = [{
            'type': 'phasediff',
            'phasediff': 'sub-03/ses-2/fmap/sub-03_ses-2_run-1_phasediff.nii.gz',
            'magnitude1': 'sub-03/ses-2/fmap/sub-03_ses-2_run-1_magnitude1.nii.gz',
            'magnitude2': 'sub-03/ses-2/fmap/sub-03_ses-2_run-1_magnitude2.nii.gz',
        }]
        run_stc = True
        multiecho = False
    else:
        metadata = layout.get_metadata(ref_file)

        # Find fieldmaps. Options: (phase1|phase2|phasediff|epi|fieldmap|syn)
        fmaps = []
        if 'fieldmaps' not in ignore:
            fmaps = layout.get_fieldmap(ref_file, return_list=True)
            for fmap in fmaps:
                fmap['metadata'] = layout.get_metadata(fmap[fmap['type']])

        # Run SyN if forced or in the absence of fieldmap correction
        if force_syn or (use_syn and not fmaps):
            fmaps.append({'type': 'syn'})

        # Short circuits: (True and True and (False or 'TooShort')) == 'TooShort'
        run_stc = ("SliceTiming" in metadata and
                   'slicetiming' not in ignore and
                   (_get_series_len(bold_file) > 4 or "TooShort"))

    # Use T2* as target for ME-EPI in co-registration
    if t2s_coreg and not multiecho:
        LOGGER.warning("No multiecho BOLD images found for T2* coregistration. "
                       "Using standard EPI-T1 coregistration.")
        t2s_coreg = False

    # Switch stc off
    if multiecho and run_stc is True:
        LOGGER.warning('Slice-timing correction is not available for '
                       'multiecho BOLD data (not implemented).')
        run_stc = False

    # Build workflow
    workflow = Workflow(name=wf_name)
    inputnode = pe.Node(niu.IdentityInterface(
        fields=['bold_file', 'subjects_dir', 'subject_id',
                't1_preproc', 't1_brain', 't1_mask', 't1_seg', 't1_tpms',
                't1_aseg', 't1_aparc',
                't1_2_mni_forward_transform', 't1_2_mni_reverse_transform',
                't1_2_fsnative_forward_transform', 't1_2_fsnative_reverse_transform']),
        name='inputnode')
    inputnode.inputs.bold_file = bold_file

    outputnode = pe.Node(niu.IdentityInterface(
        fields=['bold_t1', 'bold_mask_t1', 'bold_aseg_t1', 'bold_aparc_t1',
                'bold_mni', 'bold_mask_mni', 'confounds', 'surfaces',
                't2s_map', 'aroma_noise_ics', 'melodic_mix', 'nonaggr_denoised_file']),
        name='outputnode')

    # BOLD buffer: an identity used as a pointer to either the original BOLD
    # or the STC'ed one for further use.
    boldbuffer = pe.Node(niu.IdentityInterface(fields=['bold_file']), name='boldbuffer')

    summary = pe.Node(
        FunctionalSummary(output_spaces=output_spaces,
                          slice_timing=run_stc,
                          registration='FreeSurfer' if freesurfer else 'FSL',
                          registration_dof=bold2t1w_dof,
                          pe_direction=metadata.get("PhaseEncodingDirection")),
        name='summary', mem_gb=DEFAULT_MEMORY_MIN_GB, run_without_submitting=True)

    func_derivatives_wf = init_func_derivatives_wf(output_dir=output_dir,
                                                   output_spaces=output_spaces,
                                                   template=template,
                                                   freesurfer=freesurfer,
                                                   use_aroma=use_aroma)

    workflow.connect([
        (inputnode, func_derivatives_wf, [('bold_file', 'inputnode.source_file')]),
        (outputnode, func_derivatives_wf, [
            ('bold_t1', 'inputnode.bold_t1'),
            ('bold_aseg_t1', 'inputnode.bold_aseg_t1'),
            ('bold_aparc_t1', 'inputnode.bold_aparc_t1'),
            ('bold_mask_t1', 'inputnode.bold_mask_t1'),
            ('bold_mni', 'inputnode.bold_mni'),
            ('bold_mask_mni', 'inputnode.bold_mask_mni'),
            ('confounds', 'inputnode.confounds'),
            ('surfaces', 'inputnode.surfaces'),
            ('aroma_noise_ics', 'inputnode.aroma_noise_ics'),
            ('melodic_mix', 'inputnode.melodic_mix'),
            ('nonaggr_denoised_file', 'inputnode.nonaggr_denoised_file'),
        ]),
    ])

    # The first reference uses T2 contrast enhancement
    bold_reference_wf = init_bold_reference_wf(
        omp_nthreads=omp_nthreads, enhance_t2=True)

    # Top-level BOLD splitter
    bold_split = pe.Node(FSLSplit(dimension='t'), name='bold_split',
                         mem_gb=mem_gb['filesize'] * 3)

    # HMC on the BOLD
    bold_hmc_wf = init_bold_hmc_wf(name='bold_hmc_wf',
                                   mem_gb=mem_gb['filesize'],
                                   omp_nthreads=omp_nthreads)

    # mean BOLD registration to T1w
    bold_reg_wf = init_bold_reg_wf(name='bold_reg_wf',
                                   freesurfer=freesurfer,
                                   use_bbr=use_bbr,
                                   bold2t1w_dof=bold2t1w_dof,
                                   mem_gb=mem_gb['resampled'],
                                   omp_nthreads=omp_nthreads,
                                   use_compression=False,
                                   use_fieldwarp=(fmaps is not None or use_syn))

    # get confounds
    bold_confounds_wf = init_bold_confs_wf(
        mem_gb=mem_gb['largemem'],
        metadata=metadata,
        name='bold_confounds_wf')
    bold_confounds_wf.get_node('inputnode').inputs.t1_transform_flags = [False]

    # Apply transforms in 1 shot
    # Only use uncompressed output if AROMA is to be run
    bold_bold_trans_wf = init_bold_preproc_trans_wf(
        mem_gb=mem_gb['resampled'],
        omp_nthreads=omp_nthreads,
        use_compression=not low_mem,
        use_fieldwarp=(fmaps is not None or use_syn),
        name='bold_bold_trans_wf'
    )

    # SLICE-TIME CORRECTION (or bypass) #############################################
    if run_stc is True:  # bool('TooShort') == True, so check True explicitly
        bold_stc_wf = init_bold_stc_wf(name='bold_stc_wf', metadata=metadata)
        workflow.connect([
            (bold_stc_wf, boldbuffer, [('outputnode.stc_file', 'bold_file')]),
            (bold_reference_wf, bold_stc_wf, [('outputnode.bold_file', 'inputnode.bold_file'),
                                              ('outputnode.skip_vols', 'inputnode.skip_vols')]),
        ])
    else:  # bypass STC from original BOLD to the splitter through boldbuffer
        workflow.connect([
            (bold_reference_wf, boldbuffer, [
                ('outputnode.bold_file', 'bold_file')]),
        ])

    # SDC (SUSCEPTIBILITY DISTORTION CORRECTION) or bypass ##########################
    bold_sdc_wf = init_sdc_wf(
        fmaps, metadata, omp_nthreads=omp_nthreads,
        debug=debug, fmap_demean=fmap_demean, fmap_bspline=fmap_bspline)
    bold_sdc_wf.inputs.inputnode.template = template

    if not fmaps:
        LOGGER.warning('SDC: no fieldmaps found or they were ignored (%s).',
                       ref_file)
    elif fmaps[0]['type'] == 'syn':
        LOGGER.warning(
            'SDC: no fieldmaps found or they were ignored. '
            'Using EXPERIMENTAL "fieldmap-less SyN" correction '
            'for dataset %s.', ref_file)
    else:
        LOGGER.log(25, 'SDC: fieldmap estimation of type "%s" intended for %s found.',
                   fmaps[0]['type'], ref_file)

    # MAIN WORKFLOW STRUCTURE #######################################################
    workflow.connect([
        # BOLD buffer has slice-time corrected if it was run, original otherwise
        (boldbuffer, bold_split, [('bold_file', 'in_file')]),
        # Generate early reference
        (inputnode, bold_reference_wf, [('bold_file', 'inputnode.bold_file')]),
        # HMC
        (bold_reference_wf, bold_hmc_wf, [
            ('outputnode.raw_ref_image', 'inputnode.raw_ref_image'),
            ('outputnode.bold_file', 'inputnode.bold_file')]),
        # EPI-T1 registration workflow
        (inputnode, bold_reg_wf, [
            ('bold_file', 'inputnode.name_source'),
            ('t1_preproc', 'inputnode.t1_preproc'),
            ('t1_brain', 'inputnode.t1_brain'),
            ('t1_mask', 'inputnode.t1_mask'),
            ('t1_seg', 'inputnode.t1_seg'),
            ('t1_aseg', 'inputnode.t1_aseg'),
            ('t1_aparc', 'inputnode.t1_aparc'),
            # Undefined if --no-freesurfer, but this is safe
            ('subjects_dir', 'inputnode.subjects_dir'),
            ('subject_id', 'inputnode.subject_id'),
            ('t1_2_fsnative_reverse_transform', 'inputnode.t1_2_fsnative_reverse_transform')]),
        (bold_split, bold_reg_wf, [('out_files', 'inputnode.bold_split')]),
        (bold_hmc_wf, bold_reg_wf, [('outputnode.xforms', 'inputnode.hmc_xforms')]),
        (bold_reg_wf, outputnode, [('outputnode.bold_t1', 'bold_t1'),
                                   ('outputnode.bold_aseg_t1', 'bold_aseg_t1'),
                                   ('outputnode.bold_aparc_t1', 'bold_aparc_t1')]),
        (bold_reg_wf, summary, [('outputnode.fallback', 'fallback')]),
        # SDC (or pass-through workflow)
        (inputnode, bold_sdc_wf, [
            ('t1_brain', 'inputnode.t1_brain'),
            ('t1_2_mni_reverse_transform', 'inputnode.t1_2_mni_reverse_transform')]),
        (bold_reference_wf, bold_sdc_wf, [
            ('outputnode.ref_image', 'inputnode.bold_ref'),
            ('outputnode.ref_image_brain', 'inputnode.bold_ref_brain'),
            ('outputnode.bold_mask', 'inputnode.bold_mask')]),
        (bold_sdc_wf, bold_reg_wf, [
            ('outputnode.bold_ref_brain', 'inputnode.ref_bold_brain'),
            ('outputnode.bold_mask', 'inputnode.ref_bold_mask'),
            ('outputnode.out_warp', 'inputnode.fieldwarp')]),
        (bold_sdc_wf, bold_bold_trans_wf, [
            ('outputnode.out_warp', 'inputnode.fieldwarp'),
            ('outputnode.bold_mask', 'inputnode.bold_mask')]),
        (bold_sdc_wf, summary, [('outputnode.method', 'distortion_correction')]),
        # Connect bold_confounds_wf
        (inputnode, bold_confounds_wf, [('t1_tpms', 'inputnode.t1_tpms'),
                                        ('t1_mask', 'inputnode.t1_mask')]),
        (bold_hmc_wf, bold_confounds_wf, [
            ('outputnode.movpar_file', 'inputnode.movpar_file')]),
        (bold_reg_wf, bold_confounds_wf, [
            ('outputnode.itk_t1_to_bold', 'inputnode.t1_bold_xform')]),
        (bold_confounds_wf, outputnode, [
            ('outputnode.confounds_file', 'confounds'),
        ]),
        # Connect bold_bold_trans_wf
        (inputnode, bold_bold_trans_wf, [
            ('bold_file', 'inputnode.name_source')]),
        (bold_split, bold_bold_trans_wf, [
            ('out_files', 'inputnode.bold_file')]),
        (bold_hmc_wf, bold_bold_trans_wf, [
            ('outputnode.xforms', 'inputnode.hmc_xforms')]),
        (bold_bold_trans_wf, bold_confounds_wf, [
            ('outputnode.bold', 'inputnode.bold'),
            ('outputnode.bold_mask', 'inputnode.bold_mask')]),
        # Summary
        (outputnode, summary, [('confounds', 'confounds_file')]),
    ])

    if fmaps:
        from ..fieldmap.unwarp import init_fmap_unwarp_report_wf
        sdc_type = fmaps[0]['type']

        # Report on BOLD correction
        fmap_unwarp_report_wf = init_fmap_unwarp_report_wf(
            suffix='sdc_%s' % sdc_type)
        workflow.connect([
            (inputnode, fmap_unwarp_report_wf, [
                ('t1_seg', 'inputnode.in_seg')]),
            (bold_reference_wf, fmap_unwarp_report_wf, [
                ('outputnode.ref_image', 'inputnode.in_pre')]),
            (bold_reg_wf, fmap_unwarp_report_wf, [
                ('outputnode.itk_t1_to_bold', 'inputnode.in_xfm')]),
            (bold_sdc_wf, fmap_unwarp_report_wf, [
                ('outputnode.bold_ref', 'inputnode.in_post')]),
        ])

        if force_syn and sdc_type != 'syn':
            syn_unwarp_report_wf = init_fmap_unwarp_report_wf(
                suffix='forcedsyn', name='syn_unwarp_report_wf')
            workflow.connect([
                (inputnode, syn_unwarp_report_wf, [
                    ('t1_seg', 'inputnode.in_seg')]),
                (bold_reference_wf, syn_unwarp_report_wf, [
                    ('outputnode.ref_image', 'inputnode.in_pre')]),
                (bold_reg_wf, syn_unwarp_report_wf, [
                    ('outputnode.itk_t1_to_bold', 'inputnode.in_xfm')]),
                (bold_sdc_wf, syn_unwarp_report_wf, [
                    ('outputnode.syn_bold_ref', 'inputnode.in_post')]),
            ])

    # if multiecho data, select first echo for hmc correction
    if multiecho:
        inputnode.iterables = ('bold_file', bold_file)

        me_first_echo = pe.Node(FirstEcho(
            te_list=tes, in_files=bold_file, ref_imgs=bold_file),
            name='me_first_echo')
        # Replace reference with the echo selected with FirstEcho
        workflow.disconnect([
            (inputnode, bold_reference_wf, [
                ('bold_file', 'inputnode.bold_file')]),
        ])
        workflow.connect([
            (me_first_echo, bold_reference_wf, [
                ('first_image', 'inputnode.bold_file')])
        ])

        if t2s_coreg:
            # create a T2* map
            bold_t2s_wf = init_bold_t2s_wf(bold_echos=bold_file,
                                           echo_times=tes,
                                           mem_gb=mem_gb['resampled'],
                                           omp_nthreads=omp_nthreads,
                                           name='bold_t2s_wf')
            bold_t2s_wf.inputs.inputnode.name_source = ref_file

            # Replace EPI-to-T1w registration inputs
            workflow.disconnect([
                (bold_sdc_wf, bold_reg_wf, [
                    ('outputnode.bold_ref_brain', 'inputnode.ref_bold_brain'),
                    ('outputnode.bold_mask', 'inputnode.ref_bold_mask')]),
            ])
            workflow.connect([
                (bold_hmc_wf, bold_t2s_wf, [
                    ('outputnode.xforms', 'inputnode.hmc_xforms')]),
                (bold_t2s_wf, bold_reg_wf, [
                    ('outputnode.t2s_map', 'inputnode.ref_bold_brain'),
                    ('outputnode.oc_mask', 'inputnode.ref_bold_mask')]),
            ])

    # Map final BOLD mask into T1w space (if required)
    if 'T1w' in output_spaces:
        from niworkflows.interfaces.fixes import (
            FixHeaderApplyTransforms as ApplyTransforms
        )

        boldmask_to_t1w = pe.Node(
            ApplyTransforms(interpolation='MultiLabel', float=True),
            name='boldmask_to_t1w', mem_gb=0.1
        )
        workflow.connect([
            (bold_bold_trans_wf, boldmask_to_t1w, [
                ('outputnode.bold_mask', 'input_image')]),
            (bold_reg_wf, boldmask_to_t1w, [
                ('outputnode.bold_mask_t1', 'reference_image'),
                ('outputnode.itk_bold_to_t1', 'transforms')]),
            (boldmask_to_t1w, outputnode, [
                ('output_image', 'bold_mask_t1')]),
        ])

    if 'template' in output_spaces:
        # Apply transforms in 1 shot
        # Only use uncompressed output if AROMA is to be run
        bold_mni_trans_wf = init_bold_mni_trans_wf(
            template=template,
            mem_gb=mem_gb['resampled'],
            omp_nthreads=omp_nthreads,
            output_grid_ref=output_grid_ref,
            use_compression=not (low_mem and use_aroma),
            use_fieldwarp=fmaps is not None,
            name='bold_mni_trans_wf'
        )

        workflow.connect([
            (inputnode, bold_mni_trans_wf, [
                ('bold_file', 'inputnode.name_source'),
                ('t1_2_mni_forward_transform', 'inputnode.t1_2_mni_forward_transform')]),
            (bold_split, bold_mni_trans_wf, [
                ('out_files', 'inputnode.bold_split')]),
            (bold_hmc_wf, bold_mni_trans_wf, [
                ('outputnode.xforms', 'inputnode.hmc_xforms')]),
            (bold_reg_wf, bold_mni_trans_wf, [
                ('outputnode.itk_bold_to_t1', 'inputnode.itk_bold_to_t1')]),
            (bold_bold_trans_wf, bold_mni_trans_wf, [
                ('outputnode.bold_mask', 'inputnode.bold_mask')]),
            (bold_sdc_wf, bold_mni_trans_wf, [
                ('outputnode.out_warp', 'inputnode.fieldwarp')]),
            (bold_mni_trans_wf, outputnode, [('outputnode.bold_mni', 'bold_mni'),
                                             ('outputnode.bold_mask_mni', 'bold_mask_mni')]),
        ])

        if use_aroma:  # ICA-AROMA workflow
            """
            ica_aroma_report
                Reportlet visualizing MELODIC ICs, with ICA-AROMA signal/noise labels
            aroma_noise_ics
                CSV of noise components identified by ICA-AROMA
            melodic_mix
                FSL MELODIC mixing matrix
            nonaggr_denoised_file
                BOLD series with non-aggressive ICA-AROMA denoising applied

            """
            from .confounds import init_ica_aroma_wf
            from ...interfaces import JoinTSVColumns
            ica_aroma_wf = init_ica_aroma_wf(name='ica_aroma_wf',
                                             ignore_aroma_err=ignore_aroma_err)
            join = pe.Node(JoinTSVColumns(), name='aroma_confounds')

            workflow.disconnect([
                (bold_confounds_wf, outputnode, [
                    ('outputnode.confounds_file', 'confounds'),
                ]),
            ])
            workflow.connect([
                (bold_hmc_wf, ica_aroma_wf, [
                    ('outputnode.movpar_file', 'inputnode.movpar_file')]),
                (bold_mni_trans_wf, ica_aroma_wf, [
                    ('outputnode.bold_mask_mni', 'inputnode.bold_mask_mni'),
                    ('outputnode.bold_mni', 'inputnode.bold_mni')]),
                (bold_confounds_wf, join, [
                    ('outputnode.confounds_file', 'in_file')]),
                (ica_aroma_wf, join,
                    [('outputnode.aroma_confounds', 'join_file')]),
                (ica_aroma_wf, outputnode,
                    [('outputnode.aroma_noise_ics', 'aroma_noise_ics'),
                     ('outputnode.melodic_mix', 'melodic_mix'),
                     ('outputnode.nonaggr_denoised_file', 'nonaggr_denoised_file')]),
                (join, outputnode, [('out_file', 'confounds')]),
            ])

    # SURFACES ##################################################################################
    if freesurfer and any(space.startswith('fs') for space in output_spaces):
        LOGGER.log(25, 'Creating BOLD surface-sampling workflow.')
        bold_surf_wf = init_bold_surf_wf(mem_gb=mem_gb['resampled'],
                                         output_spaces=output_spaces,
                                         medial_surface_nan=medial_surface_nan,
                                         name='bold_surf_wf')
        workflow.connect([
            (inputnode, bold_surf_wf, [
                ('t1_preproc', 'inputnode.t1_preproc'),
                ('subjects_dir', 'inputnode.subjects_dir'),
                ('subject_id', 'inputnode.subject_id'),
                ('t1_2_fsnative_forward_transform', 'inputnode.t1_2_fsnative_forward_transform')]),
            (bold_reg_wf, bold_surf_wf, [('outputnode.bold_t1', 'inputnode.source_file')]),
            (bold_surf_wf, outputnode, [('outputnode.surfaces', 'surfaces')]),
        ])

    # REPORTING ############################################################
<<<<<<< HEAD
    bold_bold_report_wf = init_bold_preproc_report_wf(
        mem_gb=mem_gb['resampled'],
        reportlets_dir=reportlets_dir
    )

    workflow.connect([
        (inputnode, bold_bold_report_wf, [
            ('bold_file', 'inputnode.name_source'),
            ('bold_file', 'inputnode.in_pre')]),  # This should be after STC
        (bold_bold_trans_wf, bold_bold_report_wf, [
            ('outputnode.bold', 'inputnode.in_post')]),
    ])

    return workflow


def init_func_reports_wf(reportlets_dir, freesurfer, use_aroma,
                         use_syn, t2s_coreg, name='func_reports_wf'):
    """
    Set up a battery of datasinks to store reports in the right location
    """
    workflow = Workflow(name=name)

    inputnode = pe.Node(
        niu.IdentityInterface(
            fields=['source_file', 'summary_report', 'validation_report',
                    'bold_reg_report', 'bold_reg_fallback', 'bold_rois_report',
                    'syn_sdc_report', 'ica_aroma_report', 'first_echo']),
        name='inputnode')

    ds_summary_report = pe.Node(
        DerivativesDataSink(base_directory=reportlets_dir,
                            suffix='summary'),
        name='ds_summary_report', run_without_submitting=True,
=======
    ds_report_summary = pe.Node(
        DerivativesDataSink(suffix='summary'),
        name='ds_report_summary', run_without_submitting=True,
>>>>>>> 83c4f1e0
        mem_gb=DEFAULT_MEMORY_MIN_GB)

    ds_report_validation = pe.Node(
        DerivativesDataSink(base_directory=reportlets_dir,
                            suffix='validation'),
        name='ds_report_validation', run_without_submitting=True,
        mem_gb=DEFAULT_MEMORY_MIN_GB)

    workflow.connect([
        (summary, ds_report_summary, [('out_report', 'in_file')]),
        (bold_reference_wf, ds_report_validation, [
            ('outputnode.validation_report', 'in_file')]),
    ])

    # Fill-in datasinks of reportlets seen so far
    for node in workflow.list_node_names():
        if node.split('.')[-1].startswith('ds_report'):
            workflow.get_node(node).inputs.base_directory = reportlets_dir
            workflow.get_node(node).inputs.source_file = ref_file

    return workflow


def init_func_derivatives_wf(output_dir, output_spaces, template, freesurfer,
                             use_aroma, name='func_derivatives_wf'):
    """
    Set up a battery of datasinks to store derivatives in the right location
    """
    workflow = Workflow(name=name)

    inputnode = pe.Node(
        niu.IdentityInterface(
            fields=['source_file', 'bold_t1', 'bold_mask_t1', 'bold_mni', 'bold_mask_mni',
                    'bold_aseg_t1', 'bold_aparc_t1',
                    'confounds', 'surfaces', 'aroma_noise_ics', 'melodic_mix',
                    'nonaggr_denoised_file']),
        name='inputnode')

    suffix_fmt = 'space-{}_{}'.format
    variant_suffix_fmt = 'space-{}_variant-{}_{}'.format

    ds_confounds = pe.Node(DerivativesDataSink(
        base_directory=output_dir, suffix='confounds'),
        name="ds_confounds", run_without_submitting=True,
        mem_gb=DEFAULT_MEMORY_MIN_GB)
    workflow.connect([
        (inputnode, ds_confounds, [('source_file', 'source_file'),
                                   ('confounds', 'in_file')]),
    ])

    # Resample to T1w space
    if 'T1w' in output_spaces:
        ds_bold_t1 = pe.Node(DerivativesDataSink(
            base_directory=output_dir, suffix=suffix_fmt('T1w', 'preproc')),
            name='ds_bold_t1', run_without_submitting=True,
            mem_gb=DEFAULT_MEMORY_MIN_GB)

        ds_bold_mask_t1 = pe.Node(DerivativesDataSink(
            base_directory=output_dir, suffix=suffix_fmt('T1w', 'brainmask')),
            name='ds_bold_mask_t1', run_without_submitting=True,
            mem_gb=DEFAULT_MEMORY_MIN_GB)
        workflow.connect([
            (inputnode, ds_bold_t1, [('source_file', 'source_file'),
                                     ('bold_t1', 'in_file')]),
            (inputnode, ds_bold_mask_t1, [('source_file', 'source_file'),
                                          ('bold_mask_t1', 'in_file')]),
        ])

    # Resample to template (default: MNI)
    if 'template' in output_spaces:
        ds_bold_mni = pe.Node(DerivativesDataSink(
            base_directory=output_dir, suffix=suffix_fmt(template, 'preproc')),
            name='ds_bold_mni', run_without_submitting=True,
            mem_gb=DEFAULT_MEMORY_MIN_GB)
        ds_bold_mask_mni = pe.Node(DerivativesDataSink(
            base_directory=output_dir, suffix=suffix_fmt(template, 'brainmask')),
            name='ds_bold_mask_mni', run_without_submitting=True,
            mem_gb=DEFAULT_MEMORY_MIN_GB)
        workflow.connect([
            (inputnode, ds_bold_mni, [('source_file', 'source_file'),
                                      ('bold_mni', 'in_file')]),
            (inputnode, ds_bold_mask_mni, [('source_file', 'source_file'),
                                           ('bold_mask_mni', 'in_file')]),
        ])

    if freesurfer:
        ds_bold_aseg_t1 = pe.Node(DerivativesDataSink(
            base_directory=output_dir, suffix='space-T1w_label-aseg_roi'),
            name='ds_bold_aseg_t1', run_without_submitting=True,
            mem_gb=DEFAULT_MEMORY_MIN_GB)
        ds_bold_aparc_t1 = pe.Node(DerivativesDataSink(
            base_directory=output_dir, suffix='space-T1w_label-aparcaseg_roi'),
            name='ds_bold_aparc_t1', run_without_submitting=True,
            mem_gb=DEFAULT_MEMORY_MIN_GB)
        workflow.connect([
            (inputnode, ds_bold_aseg_t1, [('source_file', 'source_file'),
                                          ('bold_aseg_t1', 'in_file')]),
            (inputnode, ds_bold_aparc_t1, [('source_file', 'source_file'),
                                           ('bold_aparc_t1', 'in_file')]),
        ])

    # fsaverage space
    if freesurfer and any(space.startswith('fs') for space in output_spaces):
        name_surfs = pe.MapNode(GiftiNameSource(
            pattern=r'(?P<LR>[lr])h.(?P<space>\w+).gii', template='space-{space}.{LR}.func'),
            iterfield='in_file', name='name_surfs', mem_gb=DEFAULT_MEMORY_MIN_GB,
            run_without_submitting=True)
        ds_bold_surfs = pe.MapNode(DerivativesDataSink(base_directory=output_dir),
                                   iterfield=['in_file', 'suffix'], name='ds_bold_surfs',
                                   run_without_submitting=True,
                                   mem_gb=DEFAULT_MEMORY_MIN_GB)
        workflow.connect([
            (inputnode, name_surfs, [('surfaces', 'in_file')]),
            (inputnode, ds_bold_surfs, [('source_file', 'source_file'),
                                        ('surfaces', 'in_file')]),
            (name_surfs, ds_bold_surfs, [('out_name', 'suffix')]),
        ])

    if use_aroma:
        ds_aroma_noise_ics = pe.Node(DerivativesDataSink(
            base_directory=output_dir, suffix='AROMAnoiseICs'),
            name="ds_aroma_noise_ics", run_without_submitting=True,
            mem_gb=DEFAULT_MEMORY_MIN_GB)
        ds_melodic_mix = pe.Node(DerivativesDataSink(
            base_directory=output_dir, suffix='MELODICmix'),
            name="ds_melodic_mix", run_without_submitting=True,
            mem_gb=DEFAULT_MEMORY_MIN_GB)
        ds_aroma_mni = pe.Node(DerivativesDataSink(
            base_directory=output_dir, suffix=variant_suffix_fmt(
                template, 'smoothAROMAnonaggr', 'preproc')),
            name='ds_aroma_mni', run_without_submitting=True,
            mem_gb=DEFAULT_MEMORY_MIN_GB)

        workflow.connect([
            (inputnode, ds_aroma_noise_ics, [('source_file', 'source_file'),
                                             ('aroma_noise_ics', 'in_file')]),
            (inputnode, ds_melodic_mix, [('source_file', 'source_file'),
                                         ('melodic_mix', 'in_file')]),
            (inputnode, ds_aroma_mni, [('source_file', 'source_file'),
                                       ('nonaggr_denoised_file', 'in_file')]),
        ])

    return workflow


def _get_series_len(bold_fname):
    from niworkflows.interfaces.registration import _get_vols_to_discard
    if isinstance(bold_fname, list):  # Multi-echo data
        bold_fname = bold_fname[0]
    img = nb.load(bold_fname)
    if len(img.shape) < 4:
        return 1

    skip_vols = _get_vols_to_discard(img)

    return img.shape[3] - skip_vols


def _create_mem_gb(bold_fname):
    bold_size_gb = os.path.getsize(bold_fname) / (1024**3)
    bold_tlen = nb.load(bold_fname).shape[-1]
    mem_gb = {
        'filesize': bold_size_gb,
        'resampled': bold_size_gb * 4,
        'largemem': bold_size_gb * (max(bold_tlen / 100, 1.0) + 4),
    }

    return bold_tlen, mem_gb


def _get_wf_name(bold_fname):
    """
    Derives the workflow name for supplied BOLD file.

    >>> _get_wf_name('/completely/made/up/path/sub-01_task-nback_bold.nii.gz')
    'func_preproc_task_nback_wf'
    >>> _get_wf_name('/completely/made/up/path/sub-01_task-nback_run-01_echo-1_bold.nii.gz')
    'func_preproc_task_nback_run_01_echo_1_wf'
    """
    from niworkflows.nipype.utils.filemanip import split_filename
    fname = split_filename(bold_fname)[1]
    fname_nosub = '_'.join(fname.split("_")[1:])
    # if 'echo' in fname_nosub:
    #     fname_nosub = '_'.join(fname_nosub.split("_echo-")[:1]) + "_bold"
    name = "func_preproc_" + fname_nosub.replace(
        ".", "_").replace(" ", "").replace("-", "_").replace("_bold", "_wf")

    return name<|MERGE_RESOLUTION|>--- conflicted
+++ resolved
@@ -24,9 +24,9 @@
     GiftiNameSource,
     FirstEcho
 )
+
+from ...interfaces.reports import FunctionalSummary
 from ...engine import Workflow
-from ...interfaces.reports import FunctionalSummary
-
 
 # BOLD workflows
 from .confounds import init_bold_confs_wf
@@ -647,46 +647,9 @@
         ])
 
     # REPORTING ############################################################
-<<<<<<< HEAD
-    bold_bold_report_wf = init_bold_preproc_report_wf(
-        mem_gb=mem_gb['resampled'],
-        reportlets_dir=reportlets_dir
-    )
-
-    workflow.connect([
-        (inputnode, bold_bold_report_wf, [
-            ('bold_file', 'inputnode.name_source'),
-            ('bold_file', 'inputnode.in_pre')]),  # This should be after STC
-        (bold_bold_trans_wf, bold_bold_report_wf, [
-            ('outputnode.bold', 'inputnode.in_post')]),
-    ])
-
-    return workflow
-
-
-def init_func_reports_wf(reportlets_dir, freesurfer, use_aroma,
-                         use_syn, t2s_coreg, name='func_reports_wf'):
-    """
-    Set up a battery of datasinks to store reports in the right location
-    """
-    workflow = Workflow(name=name)
-
-    inputnode = pe.Node(
-        niu.IdentityInterface(
-            fields=['source_file', 'summary_report', 'validation_report',
-                    'bold_reg_report', 'bold_reg_fallback', 'bold_rois_report',
-                    'syn_sdc_report', 'ica_aroma_report', 'first_echo']),
-        name='inputnode')
-
-    ds_summary_report = pe.Node(
-        DerivativesDataSink(base_directory=reportlets_dir,
-                            suffix='summary'),
-        name='ds_summary_report', run_without_submitting=True,
-=======
     ds_report_summary = pe.Node(
         DerivativesDataSink(suffix='summary'),
         name='ds_report_summary', run_without_submitting=True,
->>>>>>> 83c4f1e0
         mem_gb=DEFAULT_MEMORY_MIN_GB)
 
     ds_report_validation = pe.Node(
