--- conflicted
+++ resolved
@@ -78,7 +78,7 @@
     """
     workflow = pe.Workflow(name=name)
     inputnode = pe.Node(
-        niu.IdentityInterface(fields=['epi', 't1', 't1_seg']),
+        niu.IdentityInterface(fields=['epi', 't1_brain', 't1_seg']),
         name='inputnode'
     )
     outputnode = pe.Node(
@@ -86,19 +86,6 @@
         name='outputnode'
     )
 
-    # 5. T1w to MNI registration
-    epi_to_t1 = pe.Node(ants.Registration(float=True), name="EPI_To_T1_Registration")
-
-    # Hack to avoid re-running ANTs all the times
-    grabber_interface = nio.JSONFileGrabber()
-    setattr(grabber_interface, '_always_run', False)
-    epi_to_t1_params = pe.Node(grabber_interface, name='t1_2_mni_params')
-    epi_to_t1_params.inputs.in_file = (
-        pkgr.resource_filename('fmriprep', 'data/epi_registration_settings.json')
-    )
-
-<<<<<<< HEAD
-=======
     flt_bbr_init = pe.Node(fsl.FLIRT(dof=6, out_matrix_file='init.mat'), name="Flirt_BBR_init")
 
     flt_bbr = pe.Node(fsl.FLIRT(dof=6, cost_func='bbr'), name="Flirt_BBR")
@@ -130,7 +117,6 @@
         name="PNG_sbref_t1"
     )
     png_sbref_t1.inputs.out_file = "sbref_to_t1.png"
->>>>>>> 6f70c571
 
     datasink = pe.Node(nio.DataSink(base_directory=op.join(settings['work_dir'], "images")),
                        name="datasink", parameterization=False)
@@ -156,14 +142,11 @@
         name='inputnode'
     )
 
-<<<<<<< HEAD
-=======
     #  EPI to T1 transform matrix is from fsl, using c3 tools to convert to
     #  something ANTs will like.
     convert2itk = pe.Node(c3.C3dAffineTool(fsl2ras=True, itk_transform=True),
                        name='convert2itk')
 
->>>>>>> 6f70c571
     merge_transforms = pe.Node(niu.Merge(2), name="MergeTransforms")
 
     epi_to_mni_transform = pe.Node(ants.ApplyTransforms(), name="EPIToMNITransform")
