--- conflicted
+++ resolved
@@ -4,124 +4,10 @@
 # vi: set ft=python sts=4 ts=4 sw=4 et:
 from __future__ import print_function, division, absolute_import, unicode_literals
 
-import os.path as op
-import numpy as np
 import nibabel as nb
-<<<<<<< HEAD
-from nipype.interfaces.base import (traits, TraitedSpec, BaseInterface,
-                                    BaseInterfaceInputSpec, File, InputMultiPath)
+from nipype.interfaces.base import (TraitedSpec, BaseInterface,
+                                    BaseInterfaceInputSpec, File)
 from fmriprep.utils.misc import genfname
-=======
-from nipype.algorithms.confounds import is_outlier
-from nipype.interfaces.afni import Volreg
-from nipype.interfaces.base import (traits, isdefined, TraitedSpec, BaseInterface,
-                                    BaseInterfaceInputSpec, File, InputMultiPath,
-                                    OutputMultiPath)
-from nipype.interfaces import fsl
-
-from fmriprep.interfaces.bids import SimpleInterface
-
-
-class EstimateReferenceImageInputSpec(BaseInterfaceInputSpec):
-    in_file = File(exists=True, mandatory=True, desc="4D EPI file")
-
-
-class EstimateReferenceImageOutputSpec(TraitedSpec):
-    ref_image = File(exists=True, desc="3D reference image")
-    n_volumes_to_discard = traits.Int(desc="Number of detected non-steady "
-                                           "state volumes in the beginning of "
-                                           "the input file")
-
-
-class EstimateReferenceImage(SimpleInterface):
-    """
-    Given an 4D EPI file estimate an optimal reference image that could be later
-    used for motion estimation and coregistration purposes. If detected uses
-    T1 saturated volumes (non-steady state) otherwise a median of
-    of a subset of motion corrected volumes is used.
-    """
-    input_spec = EstimateReferenceImageInputSpec
-    output_spec = EstimateReferenceImageOutputSpec
-
-    def _run_interface(self, runtime):
-        in_nii = nb.load(self.inputs.in_file)
-        data_slice = in_nii.dataobj[:, :, :, :50]
-        global_signal = data_slice.mean(axis=0).mean(
-            axis=0).mean(axis=0)
-
-        n_volumes_to_discard = is_outlier(global_signal)
-
-        out_ref_fname = os.path.abspath("ref_image.nii.gz")
-
-        if n_volumes_to_discard == 0:
-            if in_nii.shape[-1] > 40:
-                slice = data_slice[:, :, :, 20:40]
-                slice_fname = os.path.abspath("slice.nii.gz")
-                nb.Nifti1Image(slice, in_nii.affine,
-                               in_nii.header).to_filename(slice_fname)
-            else:
-                slice_fname = self.inputs.in_file
-
-            res = Volreg(in_file=slice_fname, args='-Fourier -twopass', zpad=4,
-                         outputtype='NIFTI_GZ').run()
-
-            mc_slice_nii = nb.load(res.outputs.out_file)
-
-            median_image_data = np.median(mc_slice_nii.get_data(), axis=3)
-            nb.Nifti1Image(median_image_data, mc_slice_nii.affine,
-                           mc_slice_nii.header).to_filename(out_ref_fname)
-        else:
-            median_image_data = np.median(
-                data_slice[:, :, :, :n_volumes_to_discard], axis=3)
-            nb.Nifti1Image(median_image_data, in_nii.affine,
-                           in_nii.header).to_filename(out_ref_fname)
-
-        self._results["ref_image"] = out_ref_fname
-        self._results["n_volumes_to_discard"] = n_volumes_to_discard
-
-        return runtime
-
-class IntraModalMergeInputSpec(BaseInterfaceInputSpec):
-    in_files = InputMultiPath(File(exists=True), mandatory=True,
-                              desc='input files')
-
-class IntraModalMergeOutputSpec(TraitedSpec):
-    out_file = File(exists=True, desc='merged image')
-    out_avg = File(exists=True, desc='average image')
-    out_mats = OutputMultiPath(exists=True, desc='output matrices')
-    out_movpar = OutputMultiPath(exists=True, desc='output movement parameters')
-
-class IntraModalMerge(BaseInterface):
-    input_spec = IntraModalMergeInputSpec
-    output_spec = IntraModalMergeOutputSpec
-
-    def __init__(self, **inputs):
-        self._results = {}
-        super(IntraModalMerge, self).__init__(**inputs)
-
-    def _run_interface(self, runtime):
-        if len(self.inputs.in_files) == 1:
-            self._results['out_file'] = self.inputs.in_files[0]
-            self._results['out_avg'] = self.inputs.in_files[0]
-            # TODO: generate identity out_mats and zero-filled out_movpar
-
-            return runtime
-
-        magmrg = fsl.Merge(dimension='t', in_files=self.inputs.in_files)
-        mcflirt = fsl.MCFLIRT(cost='normcorr', save_mats=True, save_plots=True,
-                              ref_vol=0, in_file=magmrg.run().outputs.merged_file)
-        mcres = mcflirt.run()
-        self._results['out_mats'] = mcres.outputs.mat_file
-        self._results['out_movpar'] = mcres.outputs.par_file
-        self._results['out_file'] = mcres.outputs.out_file
-
-        mean = fsl.MeanImage(dimension='T', in_file=mcres.outputs.out_file)
-        self._results['out_avg'] = mean.run().outputs.out_file
-        return runtime
-
-    def _list_outputs(self):
-        return self._results
->>>>>>> ed18f3dc
 
 
 class ApplyMaskInputSpec(BaseInterfaceInputSpec):
