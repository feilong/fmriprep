--- conflicted
+++ resolved
@@ -30,17 +30,10 @@
     psutil >= 5.4
     pybids >= 0.9.4
     pyyaml
-<<<<<<< HEAD
-    sdcflows ~= 1.2.0
+    sdcflows ~= 1.2.2
     smriprep ~= 0.5.2
     tedana >= 0.0.5
     templateflow >= 0.5.1rc1
-=======
-    sdcflows ~= 1.0.6
-    smriprep ~= 0.4.2
-    tedana >=0.0.5
-    templateflow ~= 0.4.1
->>>>>>> b529274b
 test_requires =
     coverage
     codecov
