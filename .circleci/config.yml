version: 2
jobs:

  build:
    environment:
      TZ: "/usr/share/zoneinfo/America/Los_Angeles"
      SCRATCH: "/scratch"
    docker:
      - image: docker:18.01.0-ce-git
    working_directory: /tmp/src/fmriprep
    steps:
      - run:
          name: Install parallel gzip and python3
          command: |
            apk add --no-cache pigz python3
      - restore_cache:
          keys:
            - docker-v3-{{ .Branch }}-{{ epoch }}
            - docker-v3-{{ .Branch }}-
            - docker-v3-master-
            - docker-v3-
          paths:
            - /tmp/cache/docker.tar.gz
      - checkout
      - setup_remote_docker
      - run:
          name: Load Docker image layer cache
          no_output_timeout: 30m
          command: |
            docker info
            set +o pipefail
            if [ -f /tmp/cache/docker.tar.gz ]; then
              pigz -d --stdout /tmp/cache/docker.tar.gz | docker load
              docker images
            fi
      - run:
          name: Build Docker image
          no_output_timeout: 60m
          command: |
            # Get version, update files.
            THISVERSION=$( python3 get_version.py )
            if [[ ${THISVERSION:0:1} == "0" ]] ; then
              echo "WARNING: latest git tag could not be found"
              echo "Please, make sure you fetch all tags from upstream with"
              echo "the command ``git fetch --tags --verbose`` and push"
              echo "them to your fork with ``git push origin --tags``"
            fi
            sed -i -E "s/(__version__ = )'[A-Za-z0-9.-]+'/\1'${CIRCLE_TAG:-$THISVERSION}'/" wrapper/fmriprep_docker.py
            sed -i -E "s/(var version = )'[A-Za-z0-9.-]+'/\1'${CIRCLE_TAG:-$THISVERSION}'/" docs/citing.rst
            sed -i "s/title = {FMRIPrep}/title = {FMRIPrep ${CIRCLE_TAG:-$THISVERSION}}/" fmriprep/data/boilerplate.bib
            # Build docker image
            e=1 && for i in {1..5}; do
              docker build \
                --cache-from=poldracklab/fmriprep \
                --rm=false \
                -t poldracklab/fmriprep:latest \
                --build-arg BUILD_DATE=`date -u +"%Y-%m-%dT%H:%M:%SZ"` \
                --build-arg VCS_REF=`git rev-parse --short HEAD` \
                --build-arg VERSION="${CIRCLE_TAG:-$THISVERSION}" . \
              && e=0 && break || sleep 15
            done && [ "$e" -eq "0" ]

      - run:
          name: Docker save
          no_output_timeout: 40m
          command: |
            mkdir -p /tmp/cache
            docker save ubuntu:xenial-20161213 poldracklab/fmriprep:latest \
            | pigz -8 -p 3 > /tmp/cache/docker.tar.gz

      - persist_to_workspace:
          root: /tmp
          paths:
            - cache/docker.tar.gz
            - src/fmriprep

  get_data:
    machine:
      # Ubuntu 14.04 with Docker 17.10.0-ce
      image: circleci/classic:201711-01
    working_directory: /home/circleci/data
    steps:
      - restore_cache:
          keys:
            - data-v6-{{ epoch }}
            - data-v6-
      - run:
          name: Get test data from ds000005
          command: |
            mkdir -p /tmp/data
            if [[ ! -d /tmp/data/ds005 ]]; then
              wget --retry-connrefused --waitretry=5 --read-timeout=20 --timeout=15 -t 0 -q \
                -O ds005_downsampled.tar.gz "https://files.osf.io/v1/resources/fvuh8/providers/osfstorage/57f32a429ad5a101f977eb75"
              tar xvzf ds005_downsampled.tar.gz -C /tmp/data/
            else
              echo "Dataset ds000005 was cached"
            fi
      - run:
          name: Get test data from ds000054
          command: |
            if [[ ! -d /tmp/data/ds054 ]]; then
              wget --retry-connrefused --waitretry=5 --read-timeout=20 --timeout=15 -t 0 -q \
                -O ds054_downsampled.tar.gz "https://files.osf.io/v1/resources/fvuh8/providers/osfstorage/57f32c22594d9001ef91bf9e"
              tar xvzf ds054_downsampled.tar.gz -C /tmp/data/
            else
              echo "Dataset ds000054 was cached"
            fi
      - run:
          name: Get test data from ds000210
          command: |
            if [[ ! -d /tmp/data/ds210 ]]; then
              wget --retry-connrefused --waitretry=5 --read-timeout=20 --timeout=15 -t 0 -q \
                -O ds210_downsampled.tar.gz "https://files.osf.io/v1/resources/fvuh8/providers/osfstorage/5ae9e37b9a64d7000ce66c21"
              tar xvzf ds210_downsampled.tar.gz -C /tmp/data/
            else
              echo "Dataset ds000210 was cached"
            fi
      - run:
          name: Get FreeSurfer derivatives for ds000005
          command: |
            if [[ ! -d /tmp/ds005/derivatives/freesurfer ]]; then
              mkdir -p /tmp/ds005/derivatives
              wget --retry-connrefused --waitretry=5 --read-timeout=20 --timeout=15 -t 0 -q \
                -O ds005_derivatives_freesurfer.tar.gz "https://files.osf.io/v1/resources/fvuh8/providers/osfstorage/58fe59eb594d900250960180"
              tar xvzf ds005_derivatives_freesurfer.tar.gz -C /tmp/ds005/derivatives
            else
              echo "FreeSurfer derivatives of ds000005 were cached"
            fi
      - run:
          name: Store FreeSurfer license file
          command: |
            mkdir -p /tmp/fslicense
            cd /tmp/fslicense
            echo "cHJpbnRmICJrcnp5c3p0b2YuZ29yZ29sZXdza2lAZ21haWwuY29tXG41MTcyXG4gKkN2dW12RVYzelRmZ1xuRlM1Si8yYzFhZ2c0RVxuIiA+IGxpY2Vuc2UudHh0Cg==" | base64 -d | sh
      - run:
          name: Create Nipype config files
          command: |
            mkdir -p /tmp/ds005 /tmp/ds054 /tmp/ds210
            printf "[execution]\nstop_on_first_crash = true\n" > /tmp/ds005/nipype.cfg
            echo "poll_sleep_duration = 0.01" >> /tmp/ds005/nipype.cfg
            echo "hash_method = content" >> /tmp/ds005/nipype.cfg
            cp /tmp/ds005/nipype.cfg /tmp/ds054/nipype.cfg
            cp /tmp/ds005/nipype.cfg /tmp/ds210/nipype.cfg
      - persist_to_workspace:
          root: /tmp
          paths:
            - data
            - fslicense
            - ds005/nipype.cfg
            - ds005/derivatives
            - ds054/nipype.cfg
            - ds210/nipype.cfg
      - save_cache:
         key: data-v6-{{ epoch }}
         paths:
            - /tmp/data
            - /tmp/ds005/derivatives/freesurfer

  get_regression_data:
    machine:
      # Ubuntu 14.04 with Docker 17.10.0-ce
      image: circleci/classic:201711-01
    working_directory: /home/circleci/data
    steps:
      - restore_cache:
          keys:
            - regression-v3-{{ epoch }}
            - regression-v3-
      - run:
          name: Get truncated BOLD series
          command: |
            mkdir -p /tmp/data
            if [[ ! -d /tmp/data/fmriprep_bold_truncated ]]; then
              wget --retry-connrefused --waitretry=5 --read-timeout=20 --timeout=15 -t 0 -q \
                -O fmriprep_bold_truncated.tar.gz "https://osf.io/286yr/download"
              tar xvzf fmriprep_bold_truncated.tar.gz -C /tmp/data/
            else
              echo "Truncated BOLD series were cached"
            fi
      - run:
          name: Get pre-computed masks
          command: |
            if [[ ! -d /tmp/data/fmriprep_bold_mask ]]; then
              wget --retry-connrefused --waitretry=5 --read-timeout=20 --timeout=15 -t 0 -q \
                -O fmriprep_bold_mask.tar.gz "https://osf.io/s4f7b/download"
              tar xvzf fmriprep_bold_mask.tar.gz -C /tmp/data/
            else
              echo "Pre-computed masks were cached"
            fi
      - persist_to_workspace:
          root: /tmp
          paths:
            - data
      - save_cache:
         key: regression-v3-{{ epoch }}
         paths:
            - /tmp/data

  update_cache:
    machine:
      # Ubuntu 14.04 with Docker 17.10.0-ce
      image: circleci/classic:201711-01
    working_directory: /tmp/src/fmriprep
    steps:
      - attach_workspace:
          at: /tmp
      - save_cache:
         key: docker-v3-{{ .Branch }}-{{ epoch }}
         paths:
            - /tmp/cache/docker.tar.gz

  test_pytest:
    machine:
      image: circleci/classic:201711-01
    working_directory: /tmp/src/fmriprep
    steps:
      - checkout:
          path: /home/circleci/src/fmriprep
      - run:
          name: Check whether build should be skipped
          command: |
            cd /home/circleci/src/fmriprep
            if [[ "$( git log --format=oneline -n 1 $CIRCLE_SHA1 | grep -i -E '\[skip[ _]?tests\]' )" != "" ]]; then
              echo "Skipping pytest job"
              circleci step halt
            fi

      - attach_workspace:
          at: /tmp
      - run:
          name: Check PyPi preconditions
          command: |
            pyenv global 3.5.2
            virtualenv venv
            pip install "setuptools>=27.0" cython numpy twine docutils
            python setup.py check -r -s
            python setup.py sdist
      - run:
          name: Load Docker image layer cache
          no_output_timeout: 30m
          command: |
            docker info
            set +o pipefail
            if [ -f /tmp/cache/docker.tar.gz ]; then
              sudo apt update && sudo apt -y install pigz
              pigz -d --stdout /tmp/cache/docker.tar.gz | docker load
              docker images
            fi
      - run:
          name: Run fMRIPrep tests
          no_output_timeout: 2h
          command: |
            mkdir /tmp/data/reports && \
            docker run -ti --rm=false \
              -v /tmp/data:/tmp/data \
              -e FMRIPREP_REGRESSION_SOURCE=/tmp/data/fmriprep_bold_truncated \
              -e FMRIPREP_REGRESSION_TARGETS=/tmp/data/fmriprep_bold_mask \
              -e FMRIPREP_REGRESSION_REPORTS=/tmp/data/reports \
              --entrypoint="py.test" poldracklab/fmriprep:latest \
              /src/fmriprep/ \
              -svx --doctest-modules --ignore=/src/fmriprep/docs --ignore=setup.py
      - run:
          name: Package new masks
          no_output_timeout: 10m
          working_directory: /tmp/data/reports
          command: |
            tar cfz fmriprep_bold_mask.tar.gz fmriprep_bold_mask/*/*.nii.gz
      - run:
          name: Test fmriprep-wrapper (Python 2)
          command: |
            export PY2=$(pyenv versions | grep '2\.' |
                         sed -e 's/.* 2\./2./' -e 's/ .*//')
            pyenv local $PY2
            echo -n "Python version: "
            python --version
            pip install --upgrade wrapper/
            which fmriprep-docker
            fmriprep-docker -i poldracklab/fmriprep:latest --help
            fmriprep-docker -i poldracklab/fmriprep:latest --version
      - run:
          name: Test fmriprep-wrapper (Python 3)
          command: |
            export PY3=$(pyenv versions | grep '3\.' |
                         sed -e 's/.* 3\./3./' -e 's/ .*//')
            pyenv local $PY3
            echo -n "Python version: "
            python --version
            pip install --upgrade wrapper/
            which fmriprep-docker
            fmriprep-docker -i poldracklab/fmriprep:latest --help
            fmriprep-docker -i poldracklab/fmriprep:latest --version
      - store_artifacts:
          path: /tmp/data/reports


  build_docs:
    machine:
      image: circleci/classic:201711-01
    working_directory: /home/circleci/out/docs
    steps:
      - checkout:
          path: /home/circleci/src/fmriprep
      - run:
          name: Check whether build should be skipped
          command: |
            cd /home/circleci/src/fmriprep
            if [[ "$( git log --format=oneline -n 1 $CIRCLE_SHA1 | grep -i -E '\[skip[ _]?docs\]' )" != "" ]]; then
              echo "Skipping pytest job"
              circleci step halt
            fi

      - attach_workspace:
          at: /tmp
      - run:
          name: Load Docker image layer cache
          no_output_timeout: 30m
          command: |
            docker info
            set +o pipefail
            if [ -f /tmp/cache/docker.tar.gz ]; then
              sudo apt update && sudo apt -y install pigz
              pigz -d --stdout /tmp/cache/docker.tar.gz | docker load
              docker images
            fi
      - run:
          name: Build fMRIPrep documentation
          no_output_timeout: 2h
          command: |
            docker run -ti --rm=false -v $PWD:/_build_html \
              --entrypoint=sphinx-build poldracklab/fmriprep:latest \
              -T -E -b html -d _build/doctrees-readthedocs -W -D \
              language=en /src/fmriprep/docs/ /_build_html 2>&1 \
              | tee $PWD/builddocs.log
            cat $PWD/builddocs.log
            grep -qv "ERROR" $PWD/builddocs.log
      - store_artifacts:
          path: /home/circleci/out/docs

  ds005:
    machine:
      image: circleci/classic:201711-01
    working_directory: /tmp/ds005
    environment:
      - FS_LICENSE: /tmp/fslicense/license.txt
    steps:
      - checkout:
          path: /home/circleci/src/fmriprep
      - run:
          name: Check whether build should be skipped
          command: |
            cd /home/circleci/src/fmriprep
            if [[ "$( git log --format=oneline -n 1 $CIRCLE_SHA1 | grep -i -E '\[skip[ _]?ds005\]' )" != "" ]]; then
              echo "Skipping ds000005 build"
              circleci step halt
            fi

      - attach_workspace:
          at: /tmp
      - restore_cache:
          keys:
            - ds005-anat-v14-{{ .Branch }}-{{ epoch }}
            - ds005-anat-v14-{{ .Branch }}
            - ds005-anat-v14-master
            - ds005-anat-v14-
      - run:
          name: Setting up test
          command: |
            mkdir -p /tmp/ds005/derivatives && sudo setfacl -d -m group:$(id -gn):rwx /tmp/ds005/derivatives && sudo setfacl -m group:$(id -gn):rwx /tmp/ds005/derivatives
            pip install future numpy
            pip install --upgrade /tmp/src/fmriprep/wrapper/
      - run:
          name: Load Docker image layer cache
          no_output_timeout: 30m
          command: |
            docker info
            set +o pipefail
            if [ -f /tmp/cache/docker.tar.gz ]; then
              sudo apt update && sudo apt -y install pigz
              pigz -d --stdout /tmp/cache/docker.tar.gz | docker load
              docker images
            fi
      - run:
          name: Run anatomical workflow on ds005
          no_output_timeout: 2h
          command: |
            mkdir -p /tmp/ds005/work /tmp/ds005/derivatives
            sudo setfacl -d -m group:$(id -gn):rwx /tmp/ds005/derivatives && \
                sudo setfacl -m group:$(id -gn):rwx /tmp/ds005/derivatives
            sudo setfacl -d -m group:$(id -gn):rwx /tmp/ds005/work && \
                sudo setfacl -m group:$(id -gn):rwx /tmp/ds005/work
            fmriprep-docker -i poldracklab/fmriprep:latest \
                -e FMRIPREP_DEV 1 \
                --config $PWD/nipype.cfg -w /tmp/ds005/work \
                /tmp/data/ds005 /tmp/ds005/derivatives participant \
                --sloppy --write-graph --mem_mb 4096 \
                --nthreads 2 --anat-only -vv
      - save_cache:
         key: ds005-anat-v14-{{ .Branch }}-{{ epoch }}
         paths:
            - /tmp/ds005/work

      - run:
          name: Run full fMRIPrep on ds005 (LegacyMultiProc plugin)
          no_output_timeout: 2h
          command: |
            sudo setfacl -d -m group:$(id -gn):rwx /tmp/ds005/derivatives && \
                sudo setfacl -m group:$(id -gn):rwx /tmp/ds005/derivatives
            sudo setfacl -d -m group:$(id -gn):rwx /tmp/ds005/work && \
                sudo setfacl -m group:$(id -gn):rwx /tmp/ds005/work
            fmriprep-docker -i poldracklab/fmriprep:latest \
                -e FMRIPREP_DEV 1 \
                --config $PWD/nipype.cfg -w /tmp/ds005/work \
                /tmp/data/ds005 /tmp/ds005/derivatives participant \
                --sloppy --write-graph --use-syn-sdc --mem_mb 4096 \
<<<<<<< HEAD
                --use-aroma \
                --output-space T1w template fsaverage5 \
=======
                --ignore-aroma-denoising-errors --use-aroma \
                --output-space T1w template fsaverage5 fsnative \
>>>>>>> e4acc15e
                --template-resampling-grid native \
                --use-plugin /home/circleci/src/fmriprep/.circleci/legacy.yml \
                --nthreads 2 --cifti-output -vv
      - run:
          name: Move intermediate results for second run
          command: |
            mkdir -p /tmp/ds005/derivatives_partial
            sudo mv /tmp/ds005/derivatives/freesurfer /tmp/ds005/derivatives_partial
            sudo cp -a /tmp/ds005/work /tmp/ds005/work_partial
            sudo rm -rf /tmp/ds005/work_partial/fmriprep_wf/single_subject_01_wf/func_preproc_task_mixedgamblestask_run_02_wf/ica_aroma_wf
      - run:
          name: Checking outputs of full fMRIPrep run
          command: |
            mkdir -p /tmp/ds005/test
            find /tmp/ds005/derivatives -path */figures -prune -o -name "*" -print | sed s+/tmp/ds005/derivatives/++ | sort > /tmp/ds005/test/outputs.out
            diff /tmp/src/fmriprep/.circleci/ds005_outputs.txt /tmp/ds005/test/outputs.out
            exit $?
      - run:
          name: Re-run fMRIPrep on single run of task data
          no_output_timeout: 2h
          command: |
            rm /tmp/data/ds005/sub-01/func/*_run-01_*
            fmriprep-docker -i poldracklab/fmriprep:latest \
<<<<<<< HEAD
                -e FMRIPREP_DEV 1 -u $(id -u) \
                --config $PWD/nipype.cfg -w /tmp/ds005/work_partial \
                /tmp/data/ds005 /tmp/ds005/derivatives_partial participant \
                --sloppy --write-graph --use-syn-sdc --mem_mb 4096 \
                --output-space T1w template fsaverage5 \
                --aroma-melodic-dimensionality 2 --use-aroma \
=======
                -e FMRIPREP_DEV 1 \
                --config $PWD/nipype.cfg -w /tmp/ds005/work \
                /tmp/data/ds005 /tmp/ds005/derivatives_partial participant \
                --sloppy --write-graph --use-syn-sdc --mem_mb 4096 \
                --output-space T1w template fsaverage5 fsnative \
                --ignore-aroma-denoising-errors --use-aroma \
>>>>>>> e4acc15e
                --template-resampling-grid native \
                --nthreads 2 --cifti-output -vv
      - run:
          name: Checking outputs of partial fMRIPrep run
          command: |
            mkdir -p /tmp/ds005/test
            sudo rm -rf /tmp/ds005/derivatives_partial/freesurfer
            find /tmp/ds005/derivatives_partial -path */figures -prune -o -name "*" -print | sed s+/tmp/ds005/derivatives_partial/++ | sort > /tmp/ds005/test/outputs.out
            diff /tmp/src/fmriprep/.circleci/ds005_partial_outputs.txt /tmp/ds005/test/outputs.out
            exit $?
      - run:
          name: Clean working directory
          when: always
          command: |
            sudo chown $(id -un):$(id -gn) -R /tmp/ds005
            find /tmp/ds005/work -not -name "*.svg" -not -name "*.html" -not -name "*.rst" \
                -not -name "*.mat" -not -name "*.lta" -not -name "*.json" -not -name "*.txt" -not -name "*.pklz" -type f -delete
            find /tmp/ds005/work_partial -not -name "*.svg" -not -name "*.html" -not -name "*.rst" \
                -not -name "*.mat" -not -name "*.lta" -not -name "*.json" -not -name "*.txt" -not -name "*.pklz" -type f -delete
            # tar cf - work_partial/ | pigz -2 -p 2 > ds005_workdir.tar.gz && sudo rm -fr work work_partial

      - store_artifacts:
          path: /tmp/ds005

  ds054:
    machine:
      image: circleci/classic:201711-01
    working_directory: /tmp/ds054
    environment:
      - FS_LICENSE: /tmp/fslicense/license.txt
    steps:
      - checkout:
          path: /home/circleci/src/fmriprep
      - run:
          name: Check whether build should be skipped
          command: |
            cd /home/circleci/src/fmriprep
            if [[ "$( git log --format=oneline -n 1 $CIRCLE_SHA1 | grep -i -E '\[skip[ _]?ds054\]' )" != "" ]]; then
              echo "Skipping ds000054 build"
              circleci step halt
            fi

      - attach_workspace:
          at: /tmp
      - restore_cache:
          keys:
            - ds054-anat-v12-{{ .Branch }}-{{ epoch }}
            - ds054-anat-v12-{{ .Branch }}
            - ds054-anat-v12-master
            - ds054-anat-v12-
      - run:
          name: Setting up test
          command: |
            mkdir -p /tmp/ds054/derivatives && sudo setfacl -d -m group:$(id -gn):rwx /tmp/ds054/derivatives && sudo setfacl -m group:$(id -gn):rwx /tmp/ds054/derivatives
            pip install future numpy
            pip install --upgrade /tmp/src/fmriprep/wrapper/
      - run:
          name: Load Docker image layer cache
          no_output_timeout: 30m
          command: |
            docker info
            set +o pipefail
            if [ -f /tmp/cache/docker.tar.gz ]; then
              sudo apt update && sudo apt -y install pigz
              pigz -d --stdout /tmp/cache/docker.tar.gz | docker load
              docker images
            fi
      - run:
          name: Run anatomical workflow on ds054
          no_output_timeout: 2h
          command: |
            mkdir -p /tmp/ds054/work /tmp/ds054/derivatives
            sudo setfacl -d -m group:$(id -gn):rwx /tmp/ds054/derivatives && \
                sudo setfacl -m group:$(id -gn):rwx /tmp/ds054/derivatives
            sudo setfacl -d -m group:$(id -gn):rwx /tmp/ds054/work && \
                sudo setfacl -m group:$(id -gn):rwx /tmp/ds054/work
            fmriprep-docker -i poldracklab/fmriprep:latest \
                -e FMRIPREP_DEV 1 \
                --config $PWD/nipype.cfg -w /tmp/ds054/work \
                /tmp/data/ds054 /tmp/ds054/derivatives participant \
                --fs-no-reconall --sloppy --write-graph \
                --mem_mb 4096 --nthreads 2 --anat-only -vv
      - save_cache:
         key: ds054-anat-v12-{{ .Branch }}-{{ epoch }}
         paths:
            - /tmp/ds054/work

      - run:
          name: Run full fMRIPrep on ds054
          no_output_timeout: 2h
          command: |
            sudo setfacl -d -m group:$(id -gn):rwx /tmp/ds054/derivatives && \
                sudo setfacl -m group:$(id -gn):rwx /tmp/ds054/derivatives
            sudo setfacl -d -m group:$(id -gn):rwx /tmp/ds054/work && \
                sudo setfacl -m group:$(id -gn):rwx /tmp/ds054/work
            fmriprep-docker -i poldracklab/fmriprep:latest \
                -e FMRIPREP_DEV 1 \
                --config $PWD/nipype.cfg -w /tmp/ds054/work \
                /tmp/data/ds054 /tmp/ds054/derivatives participant \
                --fs-no-reconall --sloppy \
                --output-space T1w template \
                --template-resampling-grid 2mm \
                --mem_mb 4096 --nthreads 2 -vv
      - run:
          name: Checking outputs of fMRIPrep
          command: |
            mkdir -p /tmp/ds054/test
            find /tmp/ds054/derivatives -path */figures -prune -o -name "*" -print | sed s+/tmp/ds054/derivatives/++ | sort > /tmp/ds054/test/outputs.out
            diff /tmp/src/fmriprep/.circleci/ds054_outputs.txt /tmp/ds054/test/outputs.out
            exit $?
      - run:
          name: Generate report with one artificial error
          command: |
            sudo mv /tmp/ds054/derivatives/fmriprep/sub-100185.html \
                    /tmp/ds054/derivatives/fmriprep/sub-100185_noerror.html
            UUID="$(date '+%Y%m%d-%H%M%S_')$(uuidgen)"
            mkdir -p /tmp/ds054/derivatives/fmriprep/sub-100185/log/$UUID/
            cp /tmp/src/fmriprep/fmriprep/data/tests/crash_files/*.txt \
                /tmp/ds054/derivatives/fmriprep/sub-100185/log/$UUID/
            set +e
            fmriprep-docker -i poldracklab/fmriprep:latest \
                -e FMRIPREP_DEV 1 \
                --config $PWD/nipype.cfg -w /tmp/ds054/work \
                /tmp/data/ds054 /tmp/ds054/derivatives participant \
                --fs-no-reconall --sloppy --write-graph \
                --output-space T1w template \
                --template-resampling-grid 2mm \
                --reports-only --run-uuid $UUID
            RET=$?
            set -e
            [[ "$RET" -eq "1" ]]
      - run:
          name: Clean-up work directory
          when: always
          command: |
            sudo chown $(id -un):$(id -gn) -R /tmp/ds054
            find /tmp/ds054/work -not -name "*.svg" -not -name "*.html" -not -name "*.rst" \
                -not -name "*.mat" -not -name "*.lta" -not -name "*.json" -not -name "*.txt" -not -name "*.pklz" -type f -delete
            # tar cf - work/ | pigz -2 -p 2 > ds054_workdir.tar.gz && sudo rm -fr work
      - store_artifacts:
          path: /tmp/ds054

  ds210:
    machine:
      image: circleci/classic:201711-01
    working_directory: /tmp/ds210
    environment:
      - FS_LICENSE: /tmp/fslicense/license.txt
    steps:
      - checkout:
          path: /home/circleci/src/fmriprep
      - run:
          name: Check whether build should be skipped
          command: |
            cd /home/circleci/src/fmriprep
            if [[ "$( git log --format=oneline -n 1 $CIRCLE_SHA1 | grep -i -E '\[skip[ _]?ds210\]' )" != "" ]]; then
              echo "Skipping ds000210 build"
              circleci step halt
            fi

      - attach_workspace:
          at: /tmp
      - restore_cache:
          keys:
            - ds210-anat-v10-{{ .Branch }}-{{ epoch }}
            - ds210-anat-v10-{{ .Branch }}
            - ds210-anat-v10-master
            - ds210-anat-v10-
      - run:
          name: Setting up test
          command: |
            mkdir -p /tmp/ds210/derivatives && sudo setfacl -d -m group:$(id -gn):rwx /tmp/ds210/derivatives && sudo setfacl -m group:$(id -gn):rwx /tmp/ds210/derivatives
            pip install future numpy
            pip install --upgrade /tmp/src/fmriprep/wrapper/
      - run:
          name: Load Docker image layer cache
          no_output_timeout: 30m
          command: |
            docker info
            set +o pipefail
            if [ -f /tmp/cache/docker.tar.gz ]; then
              sudo apt update && sudo apt -y install pigz
              pigz -d --stdout /tmp/cache/docker.tar.gz | docker load
              docker images
            fi
      - run:
          name: Run anatomical workflow on ds000210
          no_output_timeout: 2h
          command: |
            mkdir -p /tmp/ds210/work /tmp/ds210/derivatives
            sudo setfacl -d -m group:$(id -gn):rwx /tmp/ds210/derivatives && \
                sudo setfacl -m group:$(id -gn):rwx /tmp/ds210/derivatives
            sudo setfacl -d -m group:$(id -gn):rwx /tmp/ds210/work && \
                sudo setfacl -m group:$(id -gn):rwx /tmp/ds210/work
            fmriprep-docker -i poldracklab/fmriprep:latest \
                -e FMRIPREP_DEV 1 \
                --config $PWD/nipype.cfg -w /tmp/ds210/work \
                /tmp/data/ds210 /tmp/ds210/derivatives participant \
                --fs-no-reconall --sloppy --write-graph \
                --mem_mb 4096 --nthreads 2 --anat-only -vv
      - save_cache:
         key: ds210-anat-v10-{{ .Branch }}-{{ epoch }}
         paths:
            - /tmp/ds210/work

      - run:
          name: Run full fMRIPrep on ds000210
          no_output_timeout: 2h
          command: |
            fmriprep-docker -i poldracklab/fmriprep:latest \
                -e FMRIPREP_DEV 1 \
                --config $PWD/nipype.cfg -w /tmp/ds210/work \
                /tmp/data/ds210 /tmp/ds210/derivatives participant \
                --fs-no-reconall --t2s-coreg --use-syn-sdc \
                --template-resampling-grid native \
                --sloppy --write-graph --mem_mb 4096 --nthreads 2 -vv
      - run:
          name: Checking outputs of fMRIPrep
          command: |
            mkdir -p /tmp/ds210/test
            find /tmp/ds210/derivatives -path */figures -prune -o -name "*" -print | sed s+/tmp/ds210/derivatives/++ | sort > /tmp/ds210/test/outputs.out
            diff /tmp/src/fmriprep/.circleci/ds210_outputs.txt /tmp/ds210/test/outputs.out
            exit $?
      - run:
          name: Clean-up work directory
          when: always
          command: |
            sudo chown $(id -un):$(id -gn) -R /tmp/ds210
            find /tmp/ds210/work -not -name "*.svg" -not -name "*.html" -not -name "*.rst" \
                -not -name "*.mat" -not -name "*.lta" -not -name "*.json" -not -name "*.txt" -not -name "*.pklz" -type f -delete
            # tar cf - work/ | pigz -2 -p 2 > ds054_workdir.tar.gz && sudo rm -fr work
      - store_artifacts:
          path: /tmp/ds210

  deploy_docker:
    machine:
      image: circleci/classic:201711-01
    working_directory: /tmp/src/fmriprep
    steps:

      - attach_workspace:
          at: /tmp
      - run:
          name: Load Docker image layer cache
          no_output_timeout: 30m
          command: |
            docker info
            set +o pipefail
            if [ -f /tmp/cache/docker.tar.gz ]; then
              sudo apt update && sudo apt -y install pigz
              pigz -d --stdout /tmp/cache/docker.tar.gz | docker load
              docker images
            fi
      - run:
          name: Deploy to Docker Hub
          no_output_timeout: 40m
          command: |
            if [[ -n "$DOCKER_PASS" ]]; then
              docker login -u $DOCKER_USER -p $DOCKER_PASS
              docker tag poldracklab/fmriprep poldracklab/fmriprep:unstable
              docker push poldracklab/fmriprep:unstable
              if [[ -n "$CIRCLE_TAG" ]]; then
                docker push poldracklab/fmriprep:latest
                docker tag poldracklab/fmriprep poldracklab/fmriprep:$CIRCLE_TAG
                docker push poldracklab/fmriprep:$CIRCLE_TAG
              fi
            fi

  deploy_pypi:
    machine:
      image: circleci/classic:201711-01
    working_directory: /tmp/src/fmriprep
    steps:
      - attach_workspace:
          at: /tmp
      - run:
          name: Deploy to PyPi
          command: |
            pyenv global 3.5.2
            virtualenv venv
            pip install "setuptools>=27.0" cython numpy twine docutils
            echo "${CIRCLE_TAG}" > fmriprep/VERSION
            echo "include fmriprep/VERSION" >> MANIFEST.in
            python setup.py check -r -s
            python setup.py sdist
            twine upload dist/*
            cd wrapper && python setup.py sdist
            twine upload dist/*

workflows:
  version: 2
  build_test_deploy:
    jobs:
      - build:
          filters:
            tags:
              only: /.*/

      - get_data:
          filters:
            branches:
              ignore:
                - /docs?\/.*/
                - /tests?\/.*/
            tags:
              only: /.*/

      - get_regression_data:
          filters:
            branches:
              ignore:
                - /docs?\/.*/
                - /ds005\/.*/
                - /ds054\/.*/
                - /ds210\/.*/
            tags:
              only: /.*/

      - build_docs:
          requires:
            - build
          filters:
            branches:
              ignore:
                - /tests?\/.*/
                - /ds005\/.*/
                - /ds054\/.*/
                - /ds210\/.*/
            tags:
              only: /.*/

      - update_cache:
          requires:
            - build
          filters:
            branches:
              ignore:
                - /docs?\/.*/
                - /tests?\/.*/
            tags:
              only: /.*/

      - test_pytest:
          requires:
            - build
            - get_regression_data
          filters:
            branches:
              ignore:
                - /docs?\/.*/
                - /ds005\/.*/
                - /ds054\/.*/
                - /ds210\/.*/
            tags:
              only: /.*/

      - ds005:
          requires:
            - get_data
            - build
          filters:
            branches:
              ignore:
                - /docs?\/.*/
                - /tests?\/.*/
                - /ds054\/.*/
                - /ds210\/.*/
            tags:
              only: /.*/

      - ds054:
          requires:
            - get_data
            - build
          filters:
            branches:
              ignore:
                - /docs?\/.*/
                - /tests?\/.*/
                - /ds005\/.*/
                - /ds210\/.*/
            tags:
              only: /.*/

      - ds210:
          requires:
            - get_data
            - build
          filters:
            branches:
              # only: /meepi.*/
              ignore:
                - /docs?\/.*/
                - /tests?\/.*/
                - /ds005\/.*/
                - /ds054\/.*/
            tags:
              only: /.*/

      - deploy_docker:
          requires:
            - build
            - test_pytest
            - build_docs
            - ds005
            - ds054
            - ds210
          filters:
            branches:
              only: master
            tags:
              only: /.*/

      - deploy_pypi:
          requires:
            - build
            - test_pytest
            - build_docs
            - ds005
            - ds054
            - ds210
          filters:
            branches:
              ignore: /.*/
            tags:
              only: /.*/<|MERGE_RESOLUTION|>--- conflicted
+++ resolved
@@ -412,13 +412,8 @@
                 --config $PWD/nipype.cfg -w /tmp/ds005/work \
                 /tmp/data/ds005 /tmp/ds005/derivatives participant \
                 --sloppy --write-graph --use-syn-sdc --mem_mb 4096 \
-<<<<<<< HEAD
                 --use-aroma \
-                --output-space T1w template fsaverage5 \
-=======
-                --ignore-aroma-denoising-errors --use-aroma \
                 --output-space T1w template fsaverage5 fsnative \
->>>>>>> e4acc15e
                 --template-resampling-grid native \
                 --use-plugin /home/circleci/src/fmriprep/.circleci/legacy.yml \
                 --nthreads 2 --cifti-output -vv
@@ -442,21 +437,12 @@
           command: |
             rm /tmp/data/ds005/sub-01/func/*_run-01_*
             fmriprep-docker -i poldracklab/fmriprep:latest \
-<<<<<<< HEAD
-                -e FMRIPREP_DEV 1 -u $(id -u) \
+                -e FMRIPREP_DEV 1 \
                 --config $PWD/nipype.cfg -w /tmp/ds005/work_partial \
                 /tmp/data/ds005 /tmp/ds005/derivatives_partial participant \
                 --sloppy --write-graph --use-syn-sdc --mem_mb 4096 \
-                --output-space T1w template fsaverage5 \
+                --output-space T1w template fsaverage5 fsnative \
                 --aroma-melodic-dimensionality 2 --use-aroma \
-=======
-                -e FMRIPREP_DEV 1 \
-                --config $PWD/nipype.cfg -w /tmp/ds005/work \
-                /tmp/data/ds005 /tmp/ds005/derivatives_partial participant \
-                --sloppy --write-graph --use-syn-sdc --mem_mb 4096 \
-                --output-space T1w template fsaverage5 fsnative \
-                --ignore-aroma-denoising-errors --use-aroma \
->>>>>>> e4acc15e
                 --template-resampling-grid native \
                 --nthreads 2 --cifti-output -vv
       - run:
