version: 2
jobs:

  build:
    environment:
      TZ: "/usr/share/zoneinfo/America/Los_Angeles"
      SCRATCH: "/scratch"
    docker:
      - image: docker:18.01.0-ce-git
    working_directory: /tmp/src/fmriprep
    steps:
      - run:
          name: Install parallel gzip and python3
          command: |
            apk add --no-cache pigz python3
      - restore_cache:
          keys:
            - docker-v2-{{ .Branch }}-{{ epoch }}
            - docker-v2-{{ .Branch }}-
            - docker-v2-master-
            - docker-v2-
          paths:
            - /tmp/cache/docker.tar.gz
            - /tmp/cache/ubuntu.tar.gz
      - checkout
      - setup_remote_docker
      - run:
          name: Load Docker image layer cache
          no_output_timeout: 30m
          command: |
            docker info
            set +o pipefail
            if [ -f /tmp/cache/docker.tar.gz ]; then
              pigz -d --stdout /tmp/cache/docker.tar.gz | docker load
              docker images
            fi
      - run:
          name: Build Docker image
          no_output_timeout: 60m
          command: |
            # Get version, update files.
            THISVERSION=$( python3 get_version.py )
            if [[ ${THISVERSION:0:1} == "0" ]] ; then
              echo "WARNING: latest git tag could not be found"
              echo "Please, make sure you fetch all tags from upstream with"
              echo "the command ``git fetch --tags --verbose`` and push"
              echo "them to your fork with ``git push origin --tags``"
            fi
            sed -i -E "s/(__version__ = )'[A-Za-z0-9.-]+'/\1'${CIRCLE_TAG:-$THISVERSION}'/" wrapper/fmriprep_docker.py
            sed -i -E "s/(var version = )'[A-Za-z0-9.-]+'/\1'${CIRCLE_TAG:-$THISVERSION}'/" docs/citing.rst
            # Build docker image
            e=1 && for i in {1..5}; do
              docker build \
                --cache-from=poldracklab/fmriprep \
                --rm=false \
                -t poldracklab/fmriprep:latest \
                --build-arg BUILD_DATE=`date -u +"%Y-%m-%dT%H:%M:%SZ"` \
                --build-arg VCS_REF=`git rev-parse --short HEAD` \
                --build-arg VERSION="${CIRCLE_TAG:-$THISVERSION}" . \
              && e=0 && break || sleep 15
            done && [ "$e" -eq "0" ]

      - run:
          name: Docker save
          no_output_timeout: 40m
          command: |
            mkdir -p /tmp/cache
            docker save ubuntu:xenial-20161213 poldracklab/fmriprep:latest \
            | pigz -8 -p 3 > /tmp/cache/docker.tar.gz

      - persist_to_workspace:
          root: /tmp
          paths:
            - cache/docker.tar.gz
            - src/fmriprep

  get_data:
    machine:
      # Ubuntu 14.04 with Docker 17.10.0-ce
      image: circleci/classic:201711-01
    working_directory: /home/circleci/data
    steps:
      - restore_cache:
          keys:
            - data-v5-{{ epoch }}
            - data-v5-
      - run:
          name: Get test data from ds000005
          command: |
            mkdir -p /tmp/data
            if [[ ! -d /tmp/data/ds005 ]]; then
              wget --retry-connrefused --waitretry=5 --read-timeout=20 --timeout=15 -t 0 -q \
                -O ds005_downsampled.tar.gz "https://files.osf.io/v1/resources/fvuh8/providers/osfstorage/57f32a429ad5a101f977eb75"
              tar xvzf ds005_downsampled.tar.gz -C /tmp/data/
            else
              echo "Dataset ds000005 was cached"
            fi
      - run:
          name: Get test data from ds000054
          command: |
            if [[ ! -d /tmp/data/ds054 ]]; then
              wget --retry-connrefused --waitretry=5 --read-timeout=20 --timeout=15 -t 0 -q \
                -O ds054_downsampled.tar.gz "https://files.osf.io/v1/resources/fvuh8/providers/osfstorage/57f32c22594d9001ef91bf9e"
              tar xvzf ds054_downsampled.tar.gz -C /tmp/data/
            else
              echo "Dataset ds000054 was cached"
            fi
      - run:
          name: Get test data from ds000210
          command: |
            if [[ ! -d /tmp/data/ds210 ]]; then
              wget --retry-connrefused --waitretry=5 --read-timeout=20 --timeout=15 -t 0 -q \
                -O ds210_downsampled.tar.gz "https://files.osf.io/v1/resources/fvuh8/providers/osfstorage/5ae9e37b9a64d7000ce66c21"
              tar xvzf ds210_downsampled.tar.gz -C /tmp/data/
            else
              echo "Dataset ds000210 was cached"
            fi
      - run:
          name: Get FreeSurfer derivatives for ds000005
          command: |
            if [[ ! -d /tmp/ds005/derivatives/freesurfer ]]; then
              mkdir -p /tmp/ds005/derivatives
              wget --retry-connrefused --waitretry=5 --read-timeout=20 --timeout=15 -t 0 -q \
                -O ds005_derivatives_freesurfer.tar.gz "https://files.osf.io/v1/resources/fvuh8/providers/osfstorage/58fe59eb594d900250960180"
              tar xvzf ds005_derivatives_freesurfer.tar.gz -C /tmp/ds005/derivatives
            else
              echo "FreeSurfer derivatives of ds000005 were cached"
            fi
      - run:
          name: Store FreeSurfer license file
          command: |
            mkdir -p /tmp/fslicense
            cd /tmp/fslicense
            echo "cHJpbnRmICJrcnp5c3p0b2YuZ29yZ29sZXdza2lAZ21haWwuY29tXG41MTcyXG4gKkN2dW12RVYzelRmZ1xuRlM1Si8yYzFhZ2c0RVxuIiA+IGxpY2Vuc2UudHh0Cg==" | base64 -d | sh
      - run:
          name: Create Nipype config files
          command: |
            mkdir -p /tmp/ds005 /tmp/ds054 /tmp/ds210
            printf "[execution]\nstop_on_first_crash = true\nremove_unnecessary_outputs = false\n" > /tmp/ds005/nipype.cfg
            echo "poll_sleep_duration = 0.2" >> /tmp/ds005/nipype.cfg
            echo "hash_method = content" >> /tmp/ds005/nipype.cfg
            cp /tmp/ds005/nipype.cfg /tmp/ds054/nipype.cfg
            cp /tmp/ds005/nipype.cfg /tmp/ds210/nipype.cfg
      - persist_to_workspace:
          root: /tmp
          paths:
            - data
            - fslicense
            - ds005/nipype.cfg
            - ds005/derivatives
            - ds054/nipype.cfg
            - ds210/nipype.cfg
      - save_cache:
         key: data-v5-{{ epoch }}
         paths:
            - /tmp/data
            - /tmp/ds005/derivatives/freesurfer

  update_cache:
    machine:
      # Ubuntu 14.04 with Docker 17.10.0-ce
      image: circleci/classic:201711-01
    working_directory: /tmp/src/fmriprep
    steps:
      - attach_workspace:
          at: /tmp
      - save_cache:
         key: docker-v2-{{ .Branch }}-{{ epoch }}
         paths:
            - /tmp/cache/docker.tar.gz

  test_pytest:
    machine:
      image: circleci/classic:201711-01
    working_directory: /tmp/src/fmriprep
    steps:
      - checkout:
          path: /home/circleci/src/fmriprep
      - run:
          name: Check whether build should be skipped
          command: |
            cd /home/circleci/src/fmriprep
            if [[ "$( git log --format=oneline -n 1 $CIRCLE_SHA1 | grep -i -E '\[skip[ _]?tests\]' )" != "" ]]; then
              echo "Skipping pytest job"
              circleci step halt
            fi
      - attach_workspace:
          at: /tmp
      - run:
          name: Load Docker image layer cache
          no_output_timeout: 30m
          command: |
            docker info
            set +o pipefail
            if [ -f /tmp/cache/docker.tar.gz ]; then
              sudo apt update && sudo apt -y install pigz
              pigz -d --stdout /tmp/cache/docker.tar.gz | docker load
              docker images
            fi
      - run:
          name: Run fMRIPrep tests
          no_output_timeout: 2h
          command: |
            docker run -ti --rm=false \
              --entrypoint="/usr/local/miniconda/bin/py.test" \
              poldracklab/fmriprep:latest . \
              --doctest-modules --ignore=docs --ignore=setup.py
      - run:
          name: Test fmriprep-wrapper (Python 2)
          command: |
            export PY2=$(pyenv versions | grep '2\.' |
                         sed -e 's/.* 2\./2./' -e 's/ .*//')
            pyenv local $PY2
            echo -n "Python version: "
            python --version
            pip install --upgrade wrapper/
            which fmriprep-docker
            fmriprep-docker -i poldracklab/fmriprep:latest --help
            fmriprep-docker -i poldracklab/fmriprep:latest --version
      - run:
          name: Test fmriprep-wrapper (Python 3)
          command: |
            export PY3=$(pyenv versions | grep '3\.' |
                         sed -e 's/.* 3\./3./' -e 's/ .*//')
            pyenv local $PY3
            echo -n "Python version: "
            python --version
            pip install --upgrade wrapper/
            which fmriprep-docker
            fmriprep-docker -i poldracklab/fmriprep:latest --help
            fmriprep-docker -i poldracklab/fmriprep:latest --version
      - store_artifacts:
          path: /home/circleci/out/tests


  build_docs:
    machine:
      image: circleci/classic:201711-01
    working_directory: /home/circleci/out/docs
    steps:
      - checkout:
          path: /home/circleci/src/fmriprep
      - run:
          name: Check whether build should be skipped
          command: |
            cd /home/circleci/src/fmriprep
            if [[ "$( git log --format=oneline -n 1 $CIRCLE_SHA1 | grep -i -E '\[skip[ _]?docs\]' )" != "" ]]; then
              echo "Skipping pytest job"
              circleci step halt
            fi
      - attach_workspace:
          at: /tmp
      - run:
          name: Load Docker image layer cache
          no_output_timeout: 30m
          command: |
            docker info
            set +o pipefail
            if [ -f /tmp/cache/docker.tar.gz ]; then
              sudo apt update && sudo apt -y install pigz
              pigz -d --stdout /tmp/cache/docker.tar.gz | docker load
              docker images
            fi
      - run:
          name: Build fMRIPrep documentation
          no_output_timeout: 2h
          command: |
            docker run -ti --rm=false -v $PWD:/_build_html \
              --entrypoint=sphinx-build poldracklab/fmriprep:latest \
              -T -E -b html -d _build/doctrees-readthedocs -W -D \
              language=en docs/ /_build_html 2>&1 \
              | tee $PWD/builddocs.log
            cat $PWD/builddocs.log
            grep -qv "ERROR" $PWD/builddocs.log
      - store_artifacts:
          path: /home/circleci/out/docs

  ds005:
    machine:
      image: circleci/classic:201711-01
    working_directory: /tmp/ds005
    environment:
      - FS_LICENSE: /tmp/fslicense/license.txt
    steps:
      - checkout:
          path: /home/circleci/src/fmriprep
      - run:
          name: Check whether build should be skipped
          command: |
            cd /home/circleci/src/fmriprep
            if [[ "$( git log --format=oneline -n 1 $CIRCLE_SHA1 | grep -i -E '\[skip[ _]?ds005\]' )" != "" ]]; then
              echo "Skipping ds000005 build"
              circleci step halt
            fi
      - attach_workspace:
          at: /tmp
      - restore_cache:
          keys:
            - ds005-anat-v6-{{ .Branch }}-{{ epoch }}
            - ds005-anat-v6-{{ .Branch }}
            - ds005-anat-v6-master
            - ds005-anat-v6-
      - run:
          name: Setting up test
          command: |
            mkdir -p /tmp/ds005/derivatives && sudo setfacl -d -m group:$(id -gn):rwx /tmp/ds005/derivatives && sudo setfacl -m group:$(id -gn):rwx /tmp/ds005/derivatives
            pip install future numpy
            pip install --upgrade /tmp/src/fmriprep/wrapper/
      - run:
          name: Load Docker image layer cache
          no_output_timeout: 30m
          command: |
            docker info
            set +o pipefail
            if [ -f /tmp/cache/docker.tar.gz ]; then
              sudo apt update && sudo apt -y install pigz
              pigz -d --stdout /tmp/cache/docker.tar.gz | docker load
              docker images
            fi
      - run:
          name: Run anatomical workflow on ds005
          no_output_timeout: 2h
          command: |
            mkdir -p /tmp/ds005/work /tmp/ds005/derivatives
            sudo setfacl -d -m group:$(id -gn):rwx /tmp/ds005/derivatives && \
                sudo setfacl -m group:$(id -gn):rwx /tmp/ds005/derivatives
            sudo setfacl -d -m group:$(id -gn):rwx /tmp/ds005/work && \
                sudo setfacl -m group:$(id -gn):rwx /tmp/ds005/work
            fmriprep-docker -i poldracklab/fmriprep:latest \
                -e FMRIPREP_DEV 1 \
                --config $PWD/nipype.cfg -w /tmp/ds005/work \
                /tmp/data/ds005 /tmp/ds005/derivatives participant \
                --debug --write-graph --mem_mb 4096 \
                --nthreads 2 --anat-only -vv
      - save_cache:
         key: ds005-anat-v6-{{ .Branch }}-{{ epoch }}
         paths:
            - /tmp/ds005/work
            - /tmp/ds005/derivatives/fmriprep

      - run:
          name: Run full fMRIPrep on ds005
          no_output_timeout: 2h
          command: |
            sudo setfacl -d -m group:$(id -gn):rwx /tmp/ds005/derivatives && \
                sudo setfacl -m group:$(id -gn):rwx /tmp/ds005/derivatives
            sudo setfacl -d -m group:$(id -gn):rwx /tmp/ds005/work && \
                sudo setfacl -m group:$(id -gn):rwx /tmp/ds005/work
            fmriprep-docker -i poldracklab/fmriprep:latest \
                -e FMRIPREP_DEV 1 \
                --config $PWD/nipype.cfg -w /tmp/ds005/work \
                /tmp/data/ds005 /tmp/ds005/derivatives participant \
                --debug --write-graph --use-syn-sdc --mem_mb 4096 \
                --ignore-aroma-denoising-errors --use-aroma \
                --output-space T1w template fsaverage5 \
                --template-resampling-grid native \
                --nthreads 2 --cifti-output -vv
      - run:
          name: Move intermediate results for second run
          command: |
            mkdir -p /tmp/ds005/derivatives_partial
            sudo mv /tmp/ds005/derivatives/freesurfer /tmp/ds005/derivatives_partial
            sudo cp -a /tmp/ds005/work /tmp/ds005/work_partial
      - run:
          name: Checking outputs of full fMRIPrep run
          command: |
            mkdir -p /tmp/ds005/test
            find /tmp/ds005/derivatives -path */figures -prune -o -name "*" -print | sed s+/tmp/ds005/derivatives/++ | sort > /tmp/ds005/test/outputs.out
            diff /tmp/src/fmriprep/.circleci/ds005_outputs.txt /tmp/ds005/test/outputs.out
            exit $?
      - run:
          name: Re-run fMRIPrep on single run of task data
          no_output_timeout: 2h
          command: |
            rm /tmp/data/ds005/sub-01/func/*_run-02_*
            fmriprep-docker -i poldracklab/fmriprep:latest \
                -e FMRIPREP_DEV 1 \
                --config $PWD/nipype.cfg -w /tmp/ds005/work \
                /tmp/data/ds005 /tmp/ds005/derivatives_partial participant \
                --debug --write-graph --use-syn-sdc --mem_mb 4096 \
                --output-space T1w template fsaverage5 \
                --ignore-aroma-denoising-errors --use-aroma \
                --template-resampling-grid native \
                --nthreads 2 --cifti-output -vv
      - run:
          name: Checking outputs of partial fMRIPrep run
          command: |
            mkdir -p /tmp/ds005/test
            sudo rm -rf /tmp/ds005/derivatives_partial/freesurfer
            find /tmp/ds005/derivatives_partial -path */figures -prune -o -name "*" -print | sed s+/tmp/ds005/derivatives_partial/++ | sort > /tmp/ds005/test/outputs.out
            diff /tmp/src/fmriprep/.circleci/ds005_partial_outputs.txt /tmp/ds005/test/outputs.out
            exit $?
      - run:
          name: Clean working directory
          when: always
          command: |
            sudo chown $(id -un):$(id -gn) -R /tmp/ds005
            find /tmp/ds005/work -not -name "*.svg" -not -name "*.html" -not -name "*.rst" \
                -not -name "*.mat" -not -name "*.lta" -type f -delete
            find /tmp/ds005/work_partial -not -name "*.svg" -not -name "*.html" -not -name "*.rst" \
                -not -name "*.mat" -not -name "*.lta" -type f -delete
            # tar cf - work_partial/ | pigz -2 -p 2 > ds005_workdir.tar.gz && sudo rm -fr work work_partial

      - store_artifacts:
          path: /tmp/ds005

  ds054:
    machine:
      image: circleci/classic:201711-01
    working_directory: /tmp/ds054
    environment:
      - FS_LICENSE: /tmp/fslicense/license.txt
    steps:
      - checkout:
          path: /home/circleci/src/fmriprep
      - run:
          name: Check whether build should be skipped
          command: |
            cd /home/circleci/src/fmriprep
            if [[ "$( git log --format=oneline -n 1 $CIRCLE_SHA1 | grep -i -E '\[skip[ _]?ds054\]' )" != "" ]]; then
              echo "Skipping ds000054 build"
              circleci step halt
            fi
      - attach_workspace:
          at: /tmp
      - restore_cache:
          keys:
            - ds054-anat-v4-{{ .Branch }}-{{ epoch }}
            - ds054-anat-v4-{{ .Branch }}
            - ds054-anat-v4-master
            - ds054-anat-v4-
      - run:
          name: Setting up test
          command: |
            mkdir -p /tmp/ds054/derivatives && sudo setfacl -d -m group:$(id -gn):rwx /tmp/ds054/derivatives && sudo setfacl -m group:$(id -gn):rwx /tmp/ds054/derivatives
            pip install future numpy
            pip install --upgrade /tmp/src/fmriprep/wrapper/
      - run:
          name: Load Docker image layer cache
          no_output_timeout: 30m
          command: |
            docker info
            set +o pipefail
            if [ -f /tmp/cache/docker.tar.gz ]; then
              sudo apt update && sudo apt -y install pigz
              pigz -d --stdout /tmp/cache/docker.tar.gz | docker load
              docker images
            fi
      - run:
          name: Run anatomical workflow on ds054
          no_output_timeout: 2h
          command: |
            mkdir -p /tmp/ds054/work /tmp/ds054/derivatives
            sudo setfacl -d -m group:$(id -gn):rwx /tmp/ds054/derivatives && \
                sudo setfacl -m group:$(id -gn):rwx /tmp/ds054/derivatives
            sudo setfacl -d -m group:$(id -gn):rwx /tmp/ds054/work && \
                sudo setfacl -m group:$(id -gn):rwx /tmp/ds054/work
            fmriprep-docker -i poldracklab/fmriprep:latest \
                -e FMRIPREP_DEV 1 \
                --config $PWD/nipype.cfg -w /tmp/ds054/work \
                /tmp/data/ds054 /tmp/ds054/derivatives participant \
                --fs-no-reconall --debug --write-graph \
                --mem_mb 4096 --nthreads 2 --anat-only -vv
      - save_cache:
         key: ds054-anat-v4-{{ .Branch }}-{{ epoch }}
         paths:
            - /tmp/ds054/work
            - /tmp/ds054/derivatives

      - run:
          name: Run full fMRIPrep on ds054
          no_output_timeout: 2h
          command: |
            sudo setfacl -d -m group:$(id -gn):rwx /tmp/ds054/derivatives && \
                sudo setfacl -m group:$(id -gn):rwx /tmp/ds054/derivatives
            sudo setfacl -d -m group:$(id -gn):rwx /tmp/ds054/work && \
                sudo setfacl -m group:$(id -gn):rwx /tmp/ds054/work
            fmriprep-docker -i poldracklab/fmriprep:latest \
                -e FMRIPREP_DEV 1 \
                --config $PWD/nipype.cfg -w /tmp/ds054/work \
                /tmp/data/ds054 /tmp/ds054/derivatives participant \
                --fs-no-reconall --debug \
                --output-space T1w template \
                --template-resampling-grid 2mm \
                --mem_mb 4096 --nthreads 2 -vv
      - run:
          name: Checking outputs of fMRIPrep
          command: |
            mkdir -p /tmp/ds054/test
            find /tmp/ds054/derivatives -path */figures -prune -o -name "*" -print | sed s+/tmp/ds054/derivatives/++ | sort > /tmp/ds054/test/outputs.out
            diff /tmp/src/fmriprep/.circleci/ds054_outputs.txt /tmp/ds054/test/outputs.out
            exit $?
      - run:
          name: Generate report with one artificial error
          command: |
            sudo mv /tmp/ds054/derivatives/fmriprep/sub-100185.html \
                    /tmp/ds054/derivatives/fmriprep/sub-100185_noerror.html
            UUID="$(date '+%Y%m%d-%H%M%S_')$(uuidgen)"
            mkdir -p /tmp/ds054/derivatives/fmriprep/sub-100185/log/$UUID/
            cp /tmp/src/fmriprep/fmriprep/data/tests/crash_files/*.txt \
                /tmp/ds054/derivatives/fmriprep/sub-100185/log/$UUID/
            set +e
            fmriprep-docker -i poldracklab/fmriprep:latest \
                -e FMRIPREP_DEV 1 \
                --config $PWD/nipype.cfg -w /tmp/ds054/work \
                /tmp/data/ds054 /tmp/ds054/derivatives participant \
                --fs-no-reconall --debug --write-graph \
                --output-space T1w template \
                --template-resampling-grid 2mm \
                --reports-only --run-uuid $UUID
            RET=$?
            set -e
            [[ "$RET" -eq "1" ]]
      - run:
          name: Clean-up work directory
          when: always
          command: |
            sudo chown $(id -un):$(id -gn) -R /tmp/ds054
            find /tmp/ds054/work -not -name "*.svg" -not -name "*.html" -not -name "*.rst" \
                -not -name "*.mat" -not -name "*.lta" -type f -delete
            # tar cf - work/ | pigz -2 -p 2 > ds054_workdir.tar.gz && sudo rm -fr work
      - store_artifacts:
          path: /tmp/ds054

  ds210:
    machine:
      image: circleci/classic:201711-01
    working_directory: /tmp/ds210
    environment:
      - FS_LICENSE: /tmp/fslicense/license.txt
    steps:
      - checkout:
          path: /home/circleci/src/fmriprep
      - run:
          name: Check whether build should be skipped
          command: |
            cd /home/circleci/src/fmriprep
            if [[ "$( git log --format=oneline -n 1 $CIRCLE_SHA1 | grep -i -E '\[skip[ _]?ds210\]' )" != "" ]]; then
              echo "Skipping ds000210 build"
              circleci step halt
            fi
      - attach_workspace:
          at: /tmp
      - restore_cache:
          keys:
            - ds210-anat-v1-{{ epoch }}
            - ds210-anat-v1-
      - run:
          name: Setting up test
          command: |
            mkdir -p /tmp/ds210/derivatives && sudo setfacl -d -m group:$(id -gn):rwx /tmp/ds210/derivatives && sudo setfacl -m group:$(id -gn):rwx /tmp/ds210/derivatives
            pip install future numpy
            pip install --upgrade /tmp/src/fmriprep/wrapper/
      - run:
          name: Load Docker image layer cache
          no_output_timeout: 30m
          command: |
            docker info
            set +o pipefail
            if [ -f /tmp/cache/docker.tar.gz ]; then
              sudo apt update && sudo apt -y install pigz
              pigz -d --stdout /tmp/cache/docker.tar.gz | docker load
              docker images
            fi
      - run:
          name: Run anatomical workflow on ds000210
          no_output_timeout: 2h
          command: |
            mkdir -p /tmp/ds210/work /tmp/ds210/derivatives
            sudo setfacl -d -m group:$(id -gn):rwx /tmp/ds210/derivatives && \
                sudo setfacl -m group:$(id -gn):rwx /tmp/ds210/derivatives
            sudo setfacl -d -m group:$(id -gn):rwx /tmp/ds210/work && \
                sudo setfacl -m group:$(id -gn):rwx /tmp/ds210/work
            fmriprep-docker -i poldracklab/fmriprep:latest \
<<<<<<< HEAD
                -e FMRIPREP_DEV 1 \
                --config $PWD/nipype.cfg -w /tmp/ds000210/work \
                /tmp/data/ds000210 /tmp/ds000210/derivatives participant \
=======
                --config $PWD/nipype.cfg -w /tmp/ds210/work \
                /tmp/data/ds210 /tmp/ds210/derivatives participant \
>>>>>>> bb716985
                --fs-no-reconall --debug --write-graph \
                --mem_mb 4096 --nthreads 2 --anat-only -vv
      - save_cache:
         key: ds210-anat-v1-{{ epoch }}
         paths:
            - /tmp/ds210/work
            - /tmp/ds210/derivatives

      - run:
          name: Run full fMRIPrep on ds000210
          no_output_timeout: 2h
          command: |
            fmriprep-docker -i poldracklab/fmriprep:latest \
<<<<<<< HEAD
                -e FMRIPREP_DEV 1 \
                --config $PWD/nipype.cfg -w /tmp/ds000210/work \
                /tmp/data/ds000210 /tmp/ds000210/derivatives participant \
=======
                --config $PWD/nipype.cfg -w /tmp/ds210/work \
                /tmp/data/ds210 /tmp/ds210/derivatives participant \
>>>>>>> bb716985
                --fs-no-reconall --t2s-coreg --use-syn-sdc \
                --template-resampling-grid native \
                --debug --write-graph --mem_mb 4096 --nthreads 2 -vv
      - run:
          name: Checking outputs of fMRIPrep
          command: |
            mkdir -p /tmp/ds210/test
            find /tmp/ds210/derivatives -path */figures -prune -o -name "*" -print | sed s+/tmp/ds210/derivatives/++ | sort > /tmp/ds210/test/outputs.out
            diff /tmp/src/fmriprep/.circleci/ds210_outputs.txt /tmp/ds210/test/outputs.out
            exit $?
      - run:
          name: Clean-up work directory
          when: always
          command: |
            sudo chown $(id -un):$(id -gn) -R /tmp/ds210
            find /tmp/ds210/work -not -name "*.svg" -not -name "*.html" -not -name "*.rst" \
                -not -name "*.mat" -not -name "*.lta" -type f -delete
            # tar cf - work/ | pigz -2 -p 2 > ds054_workdir.tar.gz && sudo rm -fr work
      - store_artifacts:
          path: /tmp/ds210

  deploy:
    machine:
      image: circleci/classic:201711-01
    working_directory: /tmp/src/fmriprep
    steps:
      - attach_workspace:
          at: /tmp
      - run:
          name: Load Docker image layer cache
          no_output_timeout: 30m
          command: |
            docker info
            set +o pipefail
            if [ -f /tmp/cache/docker.tar.gz ]; then
              sudo apt update && sudo apt -y install pigz
              pigz -d --stdout /tmp/cache/docker.tar.gz | docker load
              docker images
            fi
      - run:
          name: Deploy to Docker Hub
          no_output_timeout: 40m
          command: |
            if [[ -n "$DOCKER_PASS" ]]; then
              docker login -u $DOCKER_USER -p $DOCKER_PASS
              docker push poldracklab/fmriprep:latest
              docker tag poldracklab/fmriprep poldracklab/fmriprep:$CIRCLE_TAG
              docker push poldracklab/fmriprep:$CIRCLE_TAG
            fi
      - run:
          name: Deploy to PyPi
          command: |
            pip install "setuptools>=27.0" cython numpy twine future
            echo "${CIRCLE_TAG}" > fmriprep/VERSION
            python setup.py sdist
            twine upload dist/*
            cd wrapper && python setup.py sdist
            twine upload dist/*

workflows:
  version: 2
  build_test_deploy:
    jobs:
      - build:
          filters:
            tags:
              only: /.*/

      - get_data:
          filters:
            branches:
              ignore: /docs?\/.*/
            tags:
              only: /.*/

      - build_docs:
          requires:
            - build
          filters:
            tags:
              only: /.*/

      - update_cache:
          requires:
            - build
          filters:
            branches:
              ignore: /docs?\/.*/
            tags:
              only: /.*/

      - test_pytest:
          requires:
            - build
          filters:
            branches:
              ignore: /docs?\/.*/
            tags:
              only: /.*/

      - ds005:
          requires:
            - get_data
            - build
          filters:
            branches:
              ignore: /docs?\/.*/
            tags:
              only: /.*/

      - ds054:
          requires:
            - get_data
            - build
          filters:
            branches:
              ignore: /docs?\/.*/
            tags:
              only: /.*/

      - ds210:
          requires:
            - get_data
            - build
          filters:
            branches:
              # only: /meepi.*/
              ignore: /docs?\/.*/
            tags:
              only: /.*/

      - deploy:
          requires:
            - build
            - test_pytest
            - build_docs
            - ds005
            - ds054
            - ds210
          filters:
            branches:
              ignore: /.*/
            tags:
              only: /.*/<|MERGE_RESOLUTION|>--- conflicted
+++ resolved
@@ -572,14 +572,9 @@
             sudo setfacl -d -m group:$(id -gn):rwx /tmp/ds210/work && \
                 sudo setfacl -m group:$(id -gn):rwx /tmp/ds210/work
             fmriprep-docker -i poldracklab/fmriprep:latest \
-<<<<<<< HEAD
                 -e FMRIPREP_DEV 1 \
-                --config $PWD/nipype.cfg -w /tmp/ds000210/work \
-                /tmp/data/ds000210 /tmp/ds000210/derivatives participant \
-=======
                 --config $PWD/nipype.cfg -w /tmp/ds210/work \
                 /tmp/data/ds210 /tmp/ds210/derivatives participant \
->>>>>>> bb716985
                 --fs-no-reconall --debug --write-graph \
                 --mem_mb 4096 --nthreads 2 --anat-only -vv
       - save_cache:
@@ -593,14 +588,9 @@
           no_output_timeout: 2h
           command: |
             fmriprep-docker -i poldracklab/fmriprep:latest \
-<<<<<<< HEAD
                 -e FMRIPREP_DEV 1 \
-                --config $PWD/nipype.cfg -w /tmp/ds000210/work \
-                /tmp/data/ds000210 /tmp/ds000210/derivatives participant \
-=======
                 --config $PWD/nipype.cfg -w /tmp/ds210/work \
                 /tmp/data/ds210 /tmp/ds210/derivatives participant \
->>>>>>> bb716985
                 --fs-no-reconall --t2s-coreg --use-syn-sdc \
                 --template-resampling-grid native \
                 --debug --write-graph --mem_mb 4096 --nthreads 2 -vv
